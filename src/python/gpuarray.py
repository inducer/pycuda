from __future__ import division
import numpy
import pycuda._kernel as kernel
import random as random
from pytools import memoize
import pycuda.driver as drv


<<<<<<< HEAD


=======
>>>>>>> d9ec83a4
def splay(n, min_threads=None, max_threads=128, max_blocks=80):
    # stolen from cublas

    if min_threads is None:
        min_threads = WARP_SIZE

    if n < min_threads:
        block_count = 1
        elems_per_block = n
        threads_per_block = min_threads
    elif n < (max_blocks * min_threads):
        block_count = (n + min_threads - 1) // min_threads
        threads_per_block = min_threads
        elems_per_block = threads_per_block
    elif n < (max_blocks * max_threads):
        block_count = max_blocks
        grp = (n + min_threads - 1) // min_threads
        threads_per_block = ((grp + max_blocks -1) // max_blocks) * min_threads
        elems_per_block = threads_per_block
    else:
        block_count = max_blocks
        threads_per_block = max_threads
        grp = (n + min_threads - 1) // min_threads
        grp = (grp + max_blocks - 1) // max_blocks
        elems_per_block = grp * min_threads

    #print "bc:%d tpb:%d epb:%d" % (block_count, threads_per_block, elems_per_block)
    return block_count, threads_per_block, elems_per_block








WARP_SIZE = 32



class GPUArray(object): 
    """A GPUArray is used to do array based calculation on the GPU. 

    This is mostly supposed to be a numpy-workalike. Operators
    work on an element-by-element basis, just like numpy.ndarray.
    """

<<<<<<< HEAD
    def __init__(self, shape, dtype, stream=None, allocator=drv.mem_alloc):
=======
    def __init__(self, shape, dtype=numpy.float32, stream=None, allocator=drv.mem_alloc,cuda_device=0):
        try:
            drv.init()
            ctx = drv.Device(0).make_context()
        except RuntimeError:
            "device is already initialized! so we ignore this ugly, but works for now"
        
        #which device are we working on
        self.cuda_device = cuda_device
        
        #internal shape
>>>>>>> d9ec83a4
        self.shape = shape
        
        #internal type
        self.dtype = numpy.dtype(dtype)

        from pytools import product
        
        #internal size
        self.size = product(shape)

        self.allocator = allocator
        if self.size:
            self.gpudata = self.allocator(self.size * self.dtype.itemsize)
        else:
            self.gpudata = None
        self.stream = stream

        self._update_kernel_kwargs()

    def _update_kernel_kwargs(self):
        block_count, threads_per_block, elems_per_block = splay(self.size, WARP_SIZE, 128, 80)

        self._kernel_kwargs = {
                "block": (threads_per_block,1,1), 
                "grid": (block_count,1),
                "stream": self.stream,
        }

    @classmethod
    def compile_kernels(cls):
        # useful for benchmarking
        kernel._compile_kernels(cls)
    

    def set(self, ary, stream=None):
        assert ary.size == self.size
        assert ary.dtype == self.dtype
        if self.size:
            drv.memcpy_htod(self.gpudata, ary, stream)

    def get(self, ary=None, stream=None, pagelocked=False):
        if ary is None:
            if pagelocked:
                ary = drv.pagelocked_empty(self.shape, self.dtype)
            else:
                ary = numpy.empty(self.shape, self.dtype)
        else:
            assert ary.size == self.size
            assert ary.dtype == self.dtype
        if self.size:
            drv.memcpy_dtoh(ary, self.gpudata)
        return ary

    def __str__(self):
        return str(self.get())

    def __repr__(self):
        return repr(self.get())




    # kernel invocation wrappers ----------------------------------------------
    def _axpbyz(self, selffac, other, otherfac, out):
        """Compute ``out = selffac * self + otherfac*other``, 
        where `other` is a vector.."""
        assert self.dtype == numpy.float32
        assert self.shape == other.shape
        assert self.dtype == other.dtype

        if self.stream is not None or other.stream is not None:
            assert self.stream is other.stream

        kernel._get_axpbyz_kernel()(numpy.float32(selffac), self.gpudata, 
                numpy.float32(otherfac), other.gpudata, 
                out.gpudata, numpy.int32(self.size),
                **self._kernel_kwargs)

        return out

    def _axpbz(self, selffac, other, out):
        """Compute ``out = selffac * self + other``, where `other` is a scalar."""
        assert self.dtype == numpy.float32

        kernel._get_axpbz_kernel()(
                numpy.float32(selffac), self.gpudata,
                numpy.float32(other),
                out.gpudata, numpy.int32(self.size),
                **self._kernel_kwargs)

        return out

    def _elwise_multiply(self, other, out):
        assert self.dtype == numpy.float32
        assert self.dtype == numpy.float32

        kernel._get_multiply_kernel()(
                self.gpudata, other.gpudata,
                out.gpudata, numpy.int32(self.size),
                **self._kernel_kwargs)

        return out

    def _rdiv_scalar(self, other, out):
        """Divides an array by a scalar::
          
           y = n / self 
        """

        assert self.dtype == numpy.float32

        kernel._get_rdivide_scalar_kernel()(
                self.gpudata,
                numpy.float32(other),
                out.gpudata, numpy.int32(self.size),
                **self._kernel_kwargs)

        return out

    def _div(self, other, out):
        """Divides an array by another array."""

        assert self.dtype == numpy.float32
        assert self.shape == other.shape
        assert self.dtype == other.dtype

        block_count, threads_per_block, elems_per_block = splay(self.size, WARP_SIZE, 128, 80)

        kernel._get_divide_kernel()(self.gpudata, other.gpudata,
                out.gpudata, numpy.int32(self.size),
                **self._kernel_kwargs)

        return out



    def _new_like_me(self):
        return self.__class__(self.shape, self.dtype, allocator=self.allocator)

    # operators ---------------------------------------------------------------
    def __add__(self, other):
        """Add an array with an array or an array with a scalar."""

        if isinstance(other, (int, float, complex)):
            # add a scalar
            if other == 0:
                return self
            else:
                result = self._new_like_me()
                return self._axpbz(1, other, result)
        else:
            # add another vector
            result = self._new_like_me()
            return self._axpbyz(1, other, 1, result)

    __radd__ = __add__

    def __sub__(self, other):
        """Substract an array from an array or a scalar from an array."""

        if isinstance(other, (int, float, complex)):
            # if array - 0 than just return the array since its the same anyway

            if other == 0:
                return self
            else:
                # create a new array for the result
                result = self._new_like_me()
                return self._axpbz(1, -other, result)
        else:
            result = self._new_like_me()
            return self._axpbyz(1, other, -1, result)

    def __rsub__(self,other):
        """Substracts an array by a scalar or an array:: 

           x = n - self
        """
        assert isinstance(other, (int, float, complex))

        # if array - 0 than just return the array since its the same anyway
        if other == 0:
            return self
        else:
            # create a new array for the result
            result = self._new_like_me()
            return self._axpbz(-1, other, result)

    def __iadd__(self, other):
        return self._axpbyz(1, other, 1, self)

    def __isub__(self, other):
        return self._axpbyz(1, other, -1, self)

    def __neg__(self):
        result = self._new_like_me()
        return self._axpbz(-1, 0, result)

    def __mul__(self, other):
        result = self._new_like_me()
        if isinstance(other, (int, float, complex)):
            return self._axpbz(other, 0, result)
        else:
            return self._elwise_multiply(other, result)

    def __rmul__(self, scalar):
        result = self._new_like_me()
        return self._axpbz(scalar, 0, result)

    def __imul__(self, scalar):
        return self._axpbz(scalar, 0, self)

    def __div__(self, other):
        """Divides an array by an array or a scalar::

           x = self / n
        """
        if isinstance(other, (int, float, complex)):
            # if array - 0 than just return the array since its the same anyway
            if other == 0:
                return self
            else:
                # create a new array for the result
                result = self._new_like_me()
                return self._axpbz(1/other, 0, result)
        else:
            result = self._new_like_me()
            return self._div(other, result)

    def __rdiv__(self,other):
        """Divides an array by a scalar or an array::

           x = n / self
        """

        if isinstance(other, (int, float, complex)):
            # if array - 0 than just return the array since its the same anyway
            if other == 0:
                return self
            else:
                # create a new array for the result
                result = self._new_like_me()
                return self._rdiv_scalar(other, result)
        else:
            result = self._new_like_me()

            assert self.dtype == numpy.float32
            assert self.shape == other.shape
            assert self.dtype == other.dtype

            kernel._get_divide_kernel()(other.gpudata, self.gpudata,
                    out.gpudata, numpy.int32(self.size),
                    **self._kernel_kwargs)

            return result


    def fill(self, value):
        """fills the array with the specified value"""
        assert self.dtype == numpy.float32

        kernel._get_fill_kernel()(numpy.float32(value), self.gpudata, numpy.int32(self.size),**self._kernel_kwargs
)

        return self

    def randn(self):
        """fills the array with random data
    
            calculates random numbers for each element of the array
            
        """

        kernel._get_random_kernel()(self.gpudata,numpy.float32(random.random()), numpy.int32(self.size),
                **self._kernel_kwargs)
            
        return self
        
    def bind_to_texref(self, texref):
        texref.set_address(self.gpudata, self.size*self.dtype.itemsize)


    def __len__(self):
        """returns the len of the internal array"""
        return self.size


    def __abs__(self):
        """calculates the abs value of all values in the array"""

        assert self.dtype == numpy.float32

        result = GPUArray(self.shape, self.dtype)
        block_count, threads_per_block, elems_per_block = splay(self.size, WARP_SIZE, 128, 80)

        kernel._get_abs_kernel()(self.gpudata,result.gpudata,numpy.int32(self.size),
                block=(threads_per_block,1,1), grid=(block_count,1),
                stream=self.stream)

        return result

    def __pow__(self,other):
        """pow function::
 
           example:
                   array = pow(array)
                   array = pow(array,4)
                   array = pow(array,array)

        """
        result = GPUArray(self.shape, self.dtype)
        block_count, threads_per_block, elems_per_block = splay(self.size, WARP_SIZE, 128, 80)

        if isinstance(other, (int, float, complex)):

            kernel._get_pow_kernel()(numpy.float32(other),self.gpudata,result.gpudata,numpy.int32(self.size),
            block=(threads_per_block,1,1), grid=(block_count,1),
            stream=self.stream)

            return result
        else:
            assert self.shape == other.shape
            assert self.dtype == other.dtype

            kernel._get_pow_array_kernel()(self.gpudata,other.gpudata,result.gpudata,numpy.int32(self.size),
            block=(threads_per_block,1,1), grid=(block_count,1),
            stream=self.stream)
            
            return result

    def is_matrix(self):
        """returns if this is a matrix"""
        if(len(self.shape) == 1):
            return False
        return True


    def dot(self,matrix):
        """calculates the dot product of two matrixes::
        
           both matrixes need to be on the same gpu and need to have the same
           shapes
        """
        
        assert self.shape == matrix.shape
        assert self.dtype == matrix.dtype
        assert self.is_matrix() == True
        assert matrix.is_matrix() == True      

        result = GPUArray(self.shape, self.dtype)

        print "shape"
        print self.shape
        print "content"
        print self
        print "matrix content"
        print matrix
        
        kernel._get_dot_kernel()(self.gpudata,matrix.gpudata,result.gpudata,numpy.int32(self.size),**self._kernel_kwargs)

        print "result"
        return result
        
    def reverse(self):
        """Reverse the array::

           the first entry becomes the last entry. This is only valid for no matrix based arrays!

        """

        assert self.dtype == numpy.float32
        
        result = GPUArray(self.shape, self.dtype)

        kernel._get_reverse_kernel()(self.gpudata,result.gpudata,numpy.int32(self.size),**self._kernel_kwargs)

        return result


    def __invert__(self):
        """does the same as reverse"""
        return self.reverse()


    def fill_arange(self):
        """fills the array in an arranged way, like numpy"""

        block_count, threads_per_block, elems_per_block = splay(self.size, WARP_SIZE, 128, 80)
        kernel._get_arrange_kernel()(self.gpudata, numpy.int32(self.size),
                block=(threads_per_block,1,1), grid=(block_count,1),
                stream=self.stream)

        return self


    def __iter__(self):
        """iteration works over the internal array"""
        return GPUIterator(self.get())

    def __getitem__(self,key):
        """allows us to get objects using an index::

           this operation is extremly slow since we need to copy the array from the gpu
           to the cpu for each access
        """

        if self.is_matrix():
            #if its a matrix we return a gpu array so that we can calculate on it
            entry = self.get()[key]
            return to_gpu(entry)
        else:
            return self.get()[key]


class GPUIterator:
    """small helper to support iterations"""

    def __init__(self,target):
        self.target = target
        self.size = target.size
        self.count = 0

    def __iter__(self):
        return self

    def next(self):
        count = self.count + 1
        if count > self.target.size:
            raise StopIteration

        self.count = count

        return count

 
def arange(limit,dtype=numpy.float32):
    """arranges an array like the array function from numpy"""
    result = GPUArray((limit,), dtype)
  
    result.fill_arange() 
    return result


<<<<<<< HEAD
def to_gpu(ary, stream=None, allocator=drv.mem_alloc):
    result = GPUArray(ary.shape, ary.dtype, stream, allocator)
=======
def to_gpu(ary, stream=None):
    """converts a numpy array to a GPUArray"""
    result = GPUArray(ary.shape, ary.dtype)
>>>>>>> d9ec83a4
    result.set(ary, stream)
    return result

def empty(shape, dtype, stream=None, allocator=drv.mem_alloc):
    return GPUArray(shape, dtype, stream, allocator)

<<<<<<< HEAD
def zeros(shape, dtype, stream=None, allocator=drv.mem_alloc):
    result = GPUArray(shape, dtype, stream, allocator)
=======
empty = GPUArray

def zeros(shape, dtype, stream=None):
    """creates an array of the given size and fills it with 0's"""
    result = GPUArray(shape, dtype, stream)
>>>>>>> d9ec83a4
    result.fill(0)
    return result

def array(size,value=0):
    """creates a array of the given size"""
    return fill((size,),value)

def fill(shape,value, dtype=numpy.float32, stream=None):
    """creates an array of the given shape and fills it with the data"""
    result = GPUArray(shape, dtype, stream)
    result.fill(value)
    return result

def matrix(width,height,value=0):
    """creates a matrix of the given size"""
    return fill((width,height),value)<|MERGE_RESOLUTION|>--- conflicted
+++ resolved
@@ -6,11 +6,7 @@
 import pycuda.driver as drv
 
 
-<<<<<<< HEAD
-
-
-=======
->>>>>>> d9ec83a4
+
 def splay(n, min_threads=None, max_threads=128, max_blocks=80):
     # stolen from cublas
 
@@ -58,10 +54,7 @@
     work on an element-by-element basis, just like numpy.ndarray.
     """
 
-<<<<<<< HEAD
     def __init__(self, shape, dtype, stream=None, allocator=drv.mem_alloc):
-=======
-    def __init__(self, shape, dtype=numpy.float32, stream=None, allocator=drv.mem_alloc,cuda_device=0):
         try:
             drv.init()
             ctx = drv.Device(0).make_context()
@@ -72,7 +65,6 @@
         self.cuda_device = cuda_device
         
         #internal shape
->>>>>>> d9ec83a4
         self.shape = shape
         
         #internal type
@@ -516,30 +508,19 @@
     return result
 
 
-<<<<<<< HEAD
 def to_gpu(ary, stream=None, allocator=drv.mem_alloc):
+    """converts a numpy array to a GPUArray"""
     result = GPUArray(ary.shape, ary.dtype, stream, allocator)
-=======
-def to_gpu(ary, stream=None):
-    """converts a numpy array to a GPUArray"""
-    result = GPUArray(ary.shape, ary.dtype)
->>>>>>> d9ec83a4
     result.set(ary, stream)
     return result
 
 def empty(shape, dtype, stream=None, allocator=drv.mem_alloc):
     return GPUArray(shape, dtype, stream, allocator)
 
-<<<<<<< HEAD
 def zeros(shape, dtype, stream=None, allocator=drv.mem_alloc):
+    """creates an array of the given size and fills it with 0's"""
     result = GPUArray(shape, dtype, stream, allocator)
-=======
-empty = GPUArray
-
-def zeros(shape, dtype, stream=None):
-    """creates an array of the given size and fills it with 0's"""
-    result = GPUArray(shape, dtype, stream)
->>>>>>> d9ec83a4
+
     result.fill(0)
     return result
 
