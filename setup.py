#!/usr/bin/env python
# -*- coding: latin-1 -*-



def get_config_schema():
    from aksetup_helper import ConfigSchema, Option, \
            IncludeDir, LibraryDir, Libraries, BoostLibraries, \
            Switch, StringListOption, make_boost_base_options

    return ConfigSchema(make_boost_base_options() + [
        Switch("USE_SHIPPED_BOOST", True, "Use included Boost library"),

        BoostLibraries("python"),
        BoostLibraries("thread"),

        Switch("CUDA_TRACE", False, "Enable CUDA API tracing"),
        Option("CUDA_ROOT", help="Path to the CUDA toolkit"),
        Option("CUDA_PRETEND_VERSION", help="Assumed CUDA version, in the form 3010 for 3.1."),
        IncludeDir("CUDA", None),

        Switch("CUDA_ENABLE_GL", False, "Enable CUDA GL interoperability"),
        Switch("CUDA_ENABLE_CURAND", True, "Enable CURAND library"),

        LibraryDir("CUDADRV", []),
        Libraries("CUDADRV", ["cuda"]),

        StringListOption("CXXFLAGS", [],
            help="Any extra C++ compiler options to include"),
        StringListOption("LDFLAGS", [],
            help="Any extra linker options to include"),
        ])




def search_on_path(filenames):
    """Find file on system path."""
    # http://aspn.activestate.com/ASPN/Cookbook/Python/Recipe/52224

    from os.path import exists, join, abspath
    from os import pathsep, environ

    search_path = environ["PATH"]

    file_found = 0
    paths = search_path.split(pathsep)
    for path in paths:
        for filename in filenames:
            if exists(join(path, filename)):
                return abspath(join(path, filename))




# verification ----------------------------------------------------------------
def verify_path(description, paths, names, extensions, subpaths=['/'],
        prefixes=[], maybe_ok=False):
    try:
        from os.path import exists

        defaultname = names[0] + extensions[0]
        prefixes.append("")
        looked_where = []

        for path in paths:
            for subpath in subpaths:
                for prefix in prefixes:
                    for name in names:
                        for extension in extensions:
                            print(path, subpath, prefix, name, extension)
                            filename = path + subpath + prefix + name + extension

                            looked_where.append(filename)

                            if exists(filename):
                                return
        print("*** Cannot find %s. Checked locations:" % description)
        for path in looked_where:
            print("   %s" % path)

        if maybe_ok:
            print("*** Note that this may not be a problem as this "
                    "component is often installed system-wide.")
    except:
        print("*** Error occurred in plausibility checking for path of %s."
                % description)




def verify_siteconfig(sc_vars):
    LIB_EXTS = ['.so', '.dylib', '.lib']
    LIB_PREFIXES = ['lib']
    APP_EXTS = ['', '.exe']
    warn_prefix = '!! Warning: '

    # BOOST_INC_DIR/boost/python.hpp
    if 'BOOST_INC_DIR' in sc_vars:
        verify_path (
            description="Boost headers",
            paths=sc_vars['BOOST_INC_DIR'],
            subpaths=['/boost/'],
            names=['python'],
            extensions=['.hpp']
            );
    else:
        print(warn_prefix + 'BOOST_INC_DIR is not set, should be something like '
                '"/path/to/boost/include/boost-1_39".')

    # BOOST_LIB_DIR/(lib)?BOOST_PYTHON_LIBNAME(.so|.dylib|?Windows?)
    if 'BOOST_LIB_DIR' not in sc_vars:
        print(warn_prefix + 'BOOST_LIB_DIR is not set, should be '
                'like BOOST_INC_DIR but with "/lib" instead of '
                '"/include/boost-1_39".')

    if 'BOOST_PYTHON_LIBNAME' in sc_vars:
        verify_path (
            description="Boost Python library",
            paths=sc_vars['BOOST_LIB_DIR'],
            names=sc_vars['BOOST_PYTHON_LIBNAME'],
            extensions=LIB_EXTS,
            prefixes=LIB_PREFIXES
            )
    else:
        print(warn_prefix + 'BOOST_PYTHON_LIBNAME is not set, '
                'should be something like "boost_python-*-mt".')

    # BOOST_LIB_DIR/(lib)?BOOST_THREAD_LIBNAME(.so|.dylib|?Windows?)
    if 'BOOST_THREAD_LIBNAME' in sc_vars:
        verify_path(
            description="Boost Thread library",
            paths=sc_vars['BOOST_LIB_DIR'],
            names=sc_vars['BOOST_THREAD_LIBNAME'],
            extensions=LIB_EXTS,
            prefixes=LIB_PREFIXES
            )
    else:
        print(warn_prefix + 'BOOST_THREAD_LIBNAME is not set, '
                'should be something like "boost_thread-*-mt".')

    # CUDA_ROOT/bin/nvcc(.exe)?
    if 'CUDA_ROOT' in sc_vars:
        verify_path(
            description="CUDA toolkit",
            paths=[sc_vars['CUDA_ROOT']],
            subpaths=['/bin/'],
            names=['nvcc'],
            extensions=APP_EXTS,
            )
    else:
        print(warn_prefix + 'CUDA_ROOT is not set, '
                'should point to the nVidia CUDA Toolkit.')

    # CUDA_INC_DIR/cuda.h
    if 'CUDA_INC_DIR' in sc_vars:
        verify_path (
            description="CUDA include directory",
            paths=sc_vars['CUDA_INC_DIR'],
            names=['cuda'],
            extensions=['.h'],
            )
    else:
        print(warn_prefix + 'CUDA_INC_DIR is not set, '
                'should be something like CUDA_ROOT + "/include".')

    # CUDADRV_LIB_DIR=(lib)?CUDADRV_LIBNAME(.so|.dylib|?Windows?)
    if not 'CUDADRV_LIB_DIR' in sc_vars:
        print(warn_prefix + 'CUDADRV_LIB_DIR is not set, should '
                'be something like CUDA_ROOT + "/lib".')

    if 'CUDADRV_LIBNAME' in sc_vars:
        verify_path (
            description="CUDA driver library",
            paths=sc_vars['CUDADRV_LIB_DIR'],
            names=sc_vars['CUDADRV_LIBNAME'],
            extensions=LIB_EXTS,
            prefixes=LIB_PREFIXES,
            maybe_ok=True,
            )
    else:
        print(warn_prefix + 'CUDADRV_LIBNAME is not set, should most likely be "cuda".')




# main functionality ----------------------------------------------------------
def main():
    import glob
    from aksetup_helper import (hack_distutils, get_config, setup, \
            NumpyExtension, Extension, set_up_shipped_boost_if_requested)

    hack_distutils()
    conf = get_config(get_config_schema())
    EXTRA_SOURCES, EXTRA_DEFINES = set_up_shipped_boost_if_requested(conf)

    EXTRA_DEFINES["PYGPU_PACKAGE"] = "pycuda"
    EXTRA_DEFINES["PYGPU_PYCUDA"] = "1"

    LIBRARY_DIRS = conf["BOOST_LIB_DIR"]
    LIBRARIES = conf["BOOST_PYTHON_LIBNAME"] + conf["BOOST_THREAD_LIBNAME"]

    from os.path import dirname, join, normpath

    if conf["CUDA_ROOT"] is None:
        nvcc_path = search_on_path(["nvcc", "nvcc.exe"])
        if nvcc_path is None:
            print("*** CUDA_ROOT not set, and nvcc not in path. Giving up.")
            import sys
            sys.exit(1)

        conf["CUDA_ROOT"] = normpath(join(dirname(nvcc_path), ".."))

    if conf["CUDA_INC_DIR"] is None:
        conf["CUDA_INC_DIR"] = [join(conf["CUDA_ROOT"], "include")]
    if not conf["CUDADRV_LIB_DIR"]:
        conf["CUDADRV_LIB_DIR"] = [join(conf["CUDA_ROOT"], "lib")]

    verify_siteconfig(conf)

    EXTRA_INCLUDE_DIRS = []
    EXTRA_LIBRARY_DIRS = []
    EXTRA_LIBRARIES = []

    if conf["CUDA_TRACE"]:
        EXTRA_DEFINES["CUDAPP_TRACE_CUDA"] = 1

    if conf["CUDA_PRETEND_VERSION"]:
        EXTRA_DEFINES["CUDAPP_PRETEND_CUDA_VERSION"] = conf["CUDA_PRETEND_VERSION"]

    INCLUDE_DIRS = ['src/cpp'] + conf["BOOST_INC_DIR"] + conf["CUDA_INC_DIR"]
    conf["USE_CUDA"] = True

    import sys

    if 'darwin' in sys.platform and sys.maxsize == 2147483647:
        # The Python interpreter is running in 32 bit mode on OS X
        if "-arch" not in conf["CXXFLAGS"]:
            conf["CXXFLAGS"].extend(['-arch', 'i386', '-m32'])
        if "-arch" not in conf["LDFLAGS"]:
            conf["LDFLAGS"].extend(['-arch', 'i386', '-m32'])

    ext_kwargs = dict()

    if conf["CUDA_ENABLE_GL"]:
        EXTRA_SOURCES.append("src/wrapper/wrap_cudagl.cpp")
        EXTRA_DEFINES["HAVE_GL"] = 1

    if conf["CUDA_ENABLE_CURAND"]:
        EXTRA_DEFINES["HAVE_CURAND"] = 1

    ver_dic = {}
    exec(compile(open("pycuda/__init__.py").read(), "pycuda/__init__.py", 'exec'), ver_dic)

    try:
        from distutils.command.build_py import build_py_2to3 as build_py
    except ImportError:
        # 2.x
        from distutils.command.build_py import build_py

    setup(name="pycuda",
            # metadata
            version=ver_dic["VERSION_TEXT"],
            description="Python wrapper for Nvidia CUDA",
            long_description="""
            PyCUDA lets you access `Nvidia <http://nvidia.com>`_'s `CUDA
            <http://nvidia.com/cuda/>`_ parallel computation API from Python.
            Several wrappers of the CUDA API already exist-so what's so special
            about PyCUDA?

            * Object cleanup tied to lifetime of objects. This idiom, often
              called
              `RAII <http://en.wikipedia.org/wiki/Resource_Acquisition_Is_Initialization>`_
              in C++, makes it much easier to write correct, leak- and
              crash-free code. PyCUDA knows about dependencies, too, so (for
              example) it won't detach from a context before all memory
              allocated in it is also freed.

            * Convenience. Abstractions like pycuda.driver.SourceModule and
              pycuda.gpuarray.GPUArray make CUDA programming even more
              convenient than with Nvidia's C-based runtime.

            * Completeness. PyCUDA puts the full power of CUDA's driver API at
              your disposal, if you wish. It also includes code for
              interoperability with OpenGL.

            * Automatic Error Checking. All CUDA errors are automatically
              translated into Python exceptions.

            * Speed. PyCUDA's base layer is written in C++, so all the niceties
              above are virtually free.

            * Helpful `Documentation <http://documen.tician.de/pycuda>`_ and a
              `Wiki <http://wiki.tiker.net/PyCuda>`_.

            Relatedly, like-minded computing goodness for `OpenCL <http://khronos.org>`_
            is provided by PyCUDA's sister project `PyOpenCL <http://pypi.python.org/pypi/pyopencl>`_.
            """,
            author="Andreas Kloeckner",
            author_email="inform@tiker.net",
            license = "MIT",
            url="http://mathema.tician.de/software/pycuda",
            classifiers=[
              'Environment :: Console',
              'Development Status :: 5 - Production/Stable',
              'Intended Audience :: Developers',
              'Intended Audience :: Other Audience',
              'Intended Audience :: Science/Research',
              'License :: OSI Approved :: MIT License',
              'Natural Language :: English',
              'Programming Language :: C++',
              'Programming Language :: Python',
              'Topic :: Scientific/Engineering',
              'Topic :: Scientific/Engineering :: Mathematics',
              'Topic :: Scientific/Engineering :: Physics',
              'Topic :: Scientific/Engineering :: Visualization',
              ],

            # build info
            packages=["pycuda", "pycuda.gl", "pycuda.sparse"],

            install_requires=[
<<<<<<< HEAD
                "pytools>=11",
                "py>=1.0.0b7",
=======
                "pytools>=2011.2",
                "pytest>=2",
>>>>>>> bcab281d
                "decorator>=3.2.0"
                ],

            ext_package="pycuda",
            ext_modules=[
                NumpyExtension("_driver",
                    [
                        "src/cpp/cuda.cpp",
                        "src/cpp/bitlog.cpp",
                        "src/wrapper/wrap_cudadrv.cpp",
                        "src/wrapper/mempool.cpp",
                        ]+EXTRA_SOURCES,
                    include_dirs=INCLUDE_DIRS + EXTRA_INCLUDE_DIRS,
                    library_dirs=LIBRARY_DIRS + conf["CUDADRV_LIB_DIR"],
                    libraries=LIBRARIES + conf["CUDADRV_LIBNAME"],
                    define_macros=list(EXTRA_DEFINES.items()),
                    extra_compile_args=conf["CXXFLAGS"],
                    extra_link_args=conf["LDFLAGS"],
                    ),
                Extension("_pvt_struct",
                    ["src/wrapper/_pycuda_struct.c"],
<<<<<<< HEAD
                    ),
                Extension("_curand",
                    ["src/wrapper/wrap_curand.cpp"],
                    include_dirs=INCLUDE_DIRS + EXTRA_INCLUDE_DIRS,
                    library_dirs=LIBRARY_DIRS + conf["CUDADRV_LIB_DIR"],
                    libraries=LIBRARIES + ["curand"] + conf["CUDADRV_LIBNAME"],
                    define_macros=list(EXTRA_DEFINES.items()),
=======
                    extra_compile_args=conf["CXXFLAGS"],
                    extra_link_args=conf["LDFLAGS"],
>>>>>>> bcab281d
                    )],

            data_files=[
                ("include/pycuda", glob.glob("src/cuda/*.hpp"))
                ],

            # 2to3 invocation
            cmdclass={'build_py': build_py})




if __name__ == '__main__':
    main()<|MERGE_RESOLUTION|>--- conflicted
+++ resolved
@@ -211,10 +211,17 @@
 
         conf["CUDA_ROOT"] = normpath(join(dirname(nvcc_path), ".."))
 
-    if conf["CUDA_INC_DIR"] is None:
+    if not conf["CUDA_INC_DIR"]:
         conf["CUDA_INC_DIR"] = [join(conf["CUDA_ROOT"], "include")]
     if not conf["CUDADRV_LIB_DIR"]:
-        conf["CUDADRV_LIB_DIR"] = [join(conf["CUDA_ROOT"], "lib")]
+        platform_bits = tuple.__itemsize__ * 8
+
+        if platform_bits ==  64:
+            lib_dir_name = "lib64"
+        else:
+            lib_dir_name = "lib"
+
+        conf["CUDADRV_LIB_DIR"] = [join(conf["CUDA_ROOT"], lib_dir_name)]
 
     verify_siteconfig(conf)
 
@@ -246,8 +253,21 @@
         EXTRA_SOURCES.append("src/wrapper/wrap_cudagl.cpp")
         EXTRA_DEFINES["HAVE_GL"] = 1
 
+    extra_extensions = []
+
     if conf["CUDA_ENABLE_CURAND"]:
         EXTRA_DEFINES["HAVE_CURAND"] = 1
+
+        extra_extensions.append(
+                Extension("_curand",
+                    ["src/wrapper/wrap_curand.cpp"],
+                    include_dirs=INCLUDE_DIRS + EXTRA_INCLUDE_DIRS,
+                    library_dirs=LIBRARY_DIRS + conf["CUDADRV_LIB_DIR"],
+                    libraries=LIBRARIES + ["curand"] + conf["CUDADRV_LIBNAME"],
+                    define_macros=list(EXTRA_DEFINES.items()),
+                    extra_compile_args=conf["CXXFLAGS"],
+                    extra_link_args=conf["LDFLAGS"],
+                    ))
 
     ver_dic = {}
     exec(compile(open("pycuda/__init__.py").read(), "pycuda/__init__.py", 'exec'), ver_dic)
@@ -320,13 +340,8 @@
             packages=["pycuda", "pycuda.gl", "pycuda.sparse"],
 
             install_requires=[
-<<<<<<< HEAD
-                "pytools>=11",
-                "py>=1.0.0b7",
-=======
                 "pytools>=2011.2",
                 "pytest>=2",
->>>>>>> bcab281d
                 "decorator>=3.2.0"
                 ],
 
@@ -348,19 +363,10 @@
                     ),
                 Extension("_pvt_struct",
                     ["src/wrapper/_pycuda_struct.c"],
-<<<<<<< HEAD
-                    ),
-                Extension("_curand",
-                    ["src/wrapper/wrap_curand.cpp"],
-                    include_dirs=INCLUDE_DIRS + EXTRA_INCLUDE_DIRS,
-                    library_dirs=LIBRARY_DIRS + conf["CUDADRV_LIB_DIR"],
-                    libraries=LIBRARIES + ["curand"] + conf["CUDADRV_LIBNAME"],
-                    define_macros=list(EXTRA_DEFINES.items()),
-=======
                     extra_compile_args=conf["CXXFLAGS"],
                     extra_link_args=conf["LDFLAGS"],
->>>>>>> bcab281d
-                    )],
+                    ),
+                ] + extra_extensions,
 
             data_files=[
                 ("include/pycuda", glob.glob("src/cuda/*.hpp"))
