#! /usr/bin/env python
import numpy
import numpy.linalg as la
import sys




def have_gpu():
    try:
        import pycuda.autoinit
        return True
    except:
        return False


if have_gpu():
    import pycuda.gpuarray as gpuarray
    import pycuda.driver as drv




class TestGPUArray:
    disabled = not have_gpu()

    def test_pow_array(self):
        a = numpy.array([1,2,3,4,5]).astype(numpy.float32)
        a_gpu = gpuarray.to_gpu(a)

        result = pow(a_gpu,a_gpu).get()
        assert (numpy.abs(a**a - result) < 1e-3).all()

        result = (a_gpu**a_gpu).get()
        assert (numpy.abs(pow(a, a) - result) < 1e-3).all()




    def test_pow_number(self):
        a = numpy.array([1,2,3,4,5,6,7,8,9,10]).astype(numpy.float32)
        a_gpu = gpuarray.to_gpu(a)

        result = pow(a_gpu, 2).get()
        assert (numpy.abs(a**2 - result) < 1e-3).all()



    def test_abs(self):
        a = -gpuarray.arange(111, dtype=numpy.float32)
        res = a.get()

        for i in range(111):
            assert res[i] <= 0

        a = abs(a)

        res = a.get()

        for i in range (111):
            assert abs(res[i]) >= 0
            assert res[i] == i


    def test_len(self):
        a = numpy.array([1,2,3,4,5,6,7,8,9,10]).astype(numpy.float32)
        a_cpu = gpuarray.to_gpu(a)
        assert len(a_cpu) == 10




    def test_multiply(self):
        """Test the muliplication of an array with a scalar. """

        # small array
        a = numpy.array([1,2,3,4,5,6,7,8,9,10]).astype(numpy.float32)
        a_gpu = gpuarray.to_gpu(a)
        a_doubled = (2*a_gpu).get()
        assert (a * 2 == a_doubled).all()

        # large array
        a = numpy.arange(50000).astype(numpy.float32)
        a_gpu = gpuarray.to_gpu(a)
        a_doubled = (2 * a_gpu).get()

        assert (a * 2 == a_doubled).all()




    def test_multiply_array(self):
        """Test the multiplication of two arrays."""

        a = numpy.array([1,2,3,4,5,6,7,8,9,10]).astype(numpy.float32)

        a_gpu = gpuarray.to_gpu(a)
        b_gpu = gpuarray.to_gpu(a)

        a_squared = (b_gpu*a_gpu).get()

        assert (a*a == a_squared).all()




    def test_addition_array(self):
        """Test the addition of two arrays."""

        a = numpy.array([1,2,3,4,5,6,7,8,9,10]).astype(numpy.float32)
        a_gpu = gpuarray.to_gpu(a)
        a_added = (a_gpu+a_gpu).get()

        assert (a+a == a_added).all()




    def test_addition_scalar(self):
        """Test the addition of an array and a scalar."""

        a = numpy.array([1,2,3,4,5,6,7,8,9,10]).astype(numpy.float32)
        a_gpu = gpuarray.to_gpu(a)
        a_added = (7+a_gpu).get()

        assert (7+a == a_added).all()




    def test_substract_array(self):
        """Test the substraction of two arrays."""
        #test data
        a = numpy.array([1,2,3,4,5,6,7,8,9,10]).astype(numpy.float32)
        b = numpy.array([10,20,30,40,50,60,70,80,90,100]).astype(numpy.float32)

        a_gpu = gpuarray.to_gpu(a)
        b_gpu = gpuarray.to_gpu(b)

        result = (a_gpu-b_gpu).get()
        assert (a-b == result).all()

        result = (b_gpu-a_gpu).get()
        assert (b-a == result).all()




    def test_substract_scalar(self):
        """Test the substraction of an array and a scalar."""

        #test data
        a = numpy.array([1,2,3,4,5,6,7,8,9,10]).astype(numpy.float32)

        #convert a to a gpu object
        a_gpu = gpuarray.to_gpu(a)

        result = (a_gpu-7).get()
        assert (a-7 == result).all()

        result = (7-a_gpu).get()
        assert (7-a == result).all()




    def test_divide_scalar(self):
        """Test the division of an array and a scalar."""

        a = numpy.array([1,2,3,4,5,6,7,8,9,10]).astype(numpy.float32)
        a_gpu = gpuarray.to_gpu(a)

        result = (a_gpu/2).get()
        assert (a/2 == result).all()

        result = (2/a_gpu).get()
        assert (2/a == result).all()




    def test_divide_array(self):
        """Test the division of an array and a scalar. """

        #test data
        a = numpy.array([10,20,30,40,50,60,70,80,90,100]).astype(numpy.float32)
        b = numpy.array([10,10,10,10,10,10,10,10,10,10]).astype(numpy.float32)

        a_gpu = gpuarray.to_gpu(a)
        b_gpu = gpuarray.to_gpu(b)

        a_divide = (a_gpu/b_gpu).get()
        assert (numpy.abs(a/b - a_divide) < 1e-3).all()

        a_divide = (b_gpu/a_gpu).get()
        assert (numpy.abs(b/a - a_divide) < 1e-3).all()




    def test_random(self):
        from pycuda.curandom import rand as curand
        for dtype in [numpy.float32, numpy.float64]:
            a = curand((10, 100), dtype=dtype).get()

            assert (0 <= a).all()
            assert (a < 1).all()




    def test_nan_arithmetic(self):
        def make_nan_contaminated_vector(size):
            shape = (size,)
            a = numpy.random.randn(*shape).astype(numpy.float32)
            #for i in range(0, shape[0], 3):
                #a[i] = float('nan')
            from random import randrange
            for i in range(size//10):
                a[randrange(0, size)] = float('nan')
            return a

        size = 1 << 20

        a = make_nan_contaminated_vector(size)
        a_gpu = gpuarray.to_gpu(a)
        b = make_nan_contaminated_vector(size)
        b_gpu = gpuarray.to_gpu(b)

        ab = a*b
        ab_gpu = (a_gpu*b_gpu).get()

        for i in range(size):
            assert numpy.isnan(ab[i]) == numpy.isnan(ab_gpu[i])




    def test_elwise_kernel(self):
        from pycuda.curandom import rand as curand

        a_gpu = curand((50,))
        b_gpu = curand((50,))

        from pycuda.elementwise import ElementwiseKernel
        lin_comb = ElementwiseKernel(
                "float a, float *x, float b, float *y, float *z",
                "z[i] = a*x[i] + b*y[i]",
                "linear_combination")

        c_gpu = gpuarray.empty_like(a_gpu)
        lin_comb(5, a_gpu, 6, b_gpu, c_gpu)

        assert la.norm((c_gpu - (5*a_gpu+6*b_gpu)).get()) < 1e-5




    def test_take(self):
        idx = gpuarray.arange(0, 200000, 2, dtype=numpy.uint32)
        a = gpuarray.arange(0, 600000, 3, dtype=numpy.float32)
        result = gpuarray.take(a, idx)
        assert ((3*idx).get() == result.get()).all()




    def test_arange(self):
        a = gpuarray.arange(12, dtype=numpy.float32)
        assert (numpy.arange(12, dtype=numpy.float32) == a.get()).all()




    def test_reverse(self):
        a = numpy.array([1,2,3,4,5,6,7,8,9,10]).astype(numpy.float32)
        a_cpu = gpuarray.to_gpu(a)

        a_cpu = a_cpu.reverse()


        b = a_cpu.get()

        for i in range(0,10):
            assert a[len(a)-1-i] == b[i]

    def test_sum(self):
        from pycuda.curandom import rand as curand
        a_gpu = curand((200000,))
        a = a_gpu.get()

        sum_a = numpy.sum(a)

        from pycuda.reduction import get_sum_kernel
        sum_a_gpu = gpuarray.sum(a_gpu).get()

        assert abs(sum_a_gpu-sum_a)/abs(sum_a) < 1e-4

    def test_max(self):
        from pycuda.curandom import rand as curand
        from pycuda.reduction import get_max_kernel

        for dtype in [numpy.float64, numpy.float32, numpy.int32]:
            a_gpu = curand((200000,), dtype)
            a = a_gpu.get()

            max_a = numpy.max(a)
            max_a_gpu = gpuarray.max(a_gpu, dtype).get()

            assert max_a_gpu == max_a

    def test_subset_max(self):
        from pycuda.curandom import rand as curand
        from pycuda.reduction import get_subset_max_kernel

        l_a = 200000
<<<<<<< HEAD
        gran = 5
        l_m = l_a - l_a // gran
=======
	gran = 5
        l_m = l_a - l_a // gran + 1
>>>>>>> f408e3a0

        for dtype in [numpy.float64, numpy.float32, numpy.int32]:
            a_gpu = curand((l_a,), dtype)
            a = a_gpu.get()

            meaningful_indices_gpu = gpuarray.zeros(l_m, dtype=numpy.int32)
            meaningful_indices = meaningful_indices_gpu.get()
            j = 0
<<<<<<< HEAD
            for i in range(len(meaningful_indices)):
                meaningful_indices[i] = j
                j = j + 1
                if j % 5 == 0:
                    j = j + 1
=======
	    for i in range(len(meaningful_indices)):
	        meaningful_indices[i] = j
	        j = j + 1
	        if j % gran == 0:
	            j = j + 1
>>>>>>> f408e3a0

            meaningful_indices_gpu = gpuarray.to_gpu(meaningful_indices)
            b = a[meaningful_indices]

            max_a = numpy.max(b)
            max_a_gpu = gpuarray.subset_max(meaningful_indices_gpu, a_gpu,
                dtype).get()

            assert max_a_gpu == max_a

    def test_min(self):
        from pycuda.curandom import rand as curand
        from pycuda.reduction import get_min_kernel

        for dtype in [numpy.float64, numpy.float32, numpy.int32]:
            a_gpu = curand((200000,), dtype)
            a = a_gpu.get()

            min_a = numpy.min(a)
            min_a_gpu = gpuarray.min(a_gpu, dtype).get()

            assert min_a_gpu == min_a

    def test_subset_min(self):
        from pycuda.curandom import rand as curand
        from pycuda.reduction import get_subset_min_kernel

        l_a = 200000
<<<<<<< HEAD
        gran = 2
        l_m = l_a - l_a // gran
=======
	gran = 5
        l_m = l_a - l_a // gran + 1
>>>>>>> f408e3a0

        for dtype in [numpy.float64, numpy.float32, numpy.int32]:
            a_gpu = curand((l_a,), dtype)
            a = a_gpu.get()

            meaningful_indices_gpu = gpuarray.zeros(l_m, dtype=numpy.int32)
            meaningful_indices = meaningful_indices_gpu.get()
            j = 0
<<<<<<< HEAD
            for i in range(len(meaningful_indices)):
                meaningful_indices[i] = j
                j = j + 1
                if j % 5 == 0:
                    j = j + 1

            meaningful_indices_gpu = gpuarray.to_gpu(meaningful_indices)
=======
	    for i in range(len(meaningful_indices)):
	        meaningful_indices[i] = j
	        j = j + 1
	        if j % gran == 0:
	            j = j + 1
        
	    meaningful_indices_gpu = gpuarray.to_gpu(meaningful_indices)
>>>>>>> f408e3a0
            b = a[meaningful_indices]

            min_a = numpy.min(b)
            min_a_gpu = gpuarray.subset_min(meaningful_indices_gpu, a_gpu,
                dtype).get()

            assert min_a_gpu == min_a

    def test_dot(self):
        from pycuda.curandom import rand as curand
        a_gpu = curand((200000,))
        a = a_gpu.get()
        b_gpu = curand((200000,))
        b = b_gpu.get()

        dot_ab = numpy.dot(a, b)

        dot_ab_gpu = gpuarray.dot(a_gpu, b_gpu).get()

        assert abs(dot_ab_gpu-dot_ab)/abs(dot_ab) < 1e-4

    def test_slice(self):
        from pycuda.curandom import rand as curand

        l = 20000
        a_gpu = curand((l,))
        a = a_gpu.get()

        from random import randrange
        for i in range(200):
            start = randrange(l)
            end = randrange(start, l)

            a_gpu_slice = a_gpu[start:end]
            a_slice = a[start:end]

            assert la.norm(a_gpu_slice.get()-a_slice) == 0




if __name__ == "__main__":
    from py.test.cmdline import main
    main([__file__])<|MERGE_RESOLUTION|>--- conflicted
+++ resolved
@@ -314,13 +314,8 @@
         from pycuda.reduction import get_subset_max_kernel
 
         l_a = 200000
-<<<<<<< HEAD
         gran = 5
-        l_m = l_a - l_a // gran
-=======
-	gran = 5
         l_m = l_a - l_a // gran + 1
->>>>>>> f408e3a0
 
         for dtype in [numpy.float64, numpy.float32, numpy.int32]:
             a_gpu = curand((l_a,), dtype)
@@ -329,19 +324,11 @@
             meaningful_indices_gpu = gpuarray.zeros(l_m, dtype=numpy.int32)
             meaningful_indices = meaningful_indices_gpu.get()
             j = 0
-<<<<<<< HEAD
             for i in range(len(meaningful_indices)):
                 meaningful_indices[i] = j
                 j = j + 1
-                if j % 5 == 0:
+	        if j % gran == 0:
                     j = j + 1
-=======
-	    for i in range(len(meaningful_indices)):
-	        meaningful_indices[i] = j
-	        j = j + 1
-	        if j % gran == 0:
-	            j = j + 1
->>>>>>> f408e3a0
 
             meaningful_indices_gpu = gpuarray.to_gpu(meaningful_indices)
             b = a[meaningful_indices]
@@ -370,13 +357,8 @@
         from pycuda.reduction import get_subset_min_kernel
 
         l_a = 200000
-<<<<<<< HEAD
-        gran = 2
-        l_m = l_a - l_a // gran
-=======
 	gran = 5
         l_m = l_a - l_a // gran + 1
->>>>>>> f408e3a0
 
         for dtype in [numpy.float64, numpy.float32, numpy.int32]:
             a_gpu = curand((l_a,), dtype)
@@ -385,23 +367,13 @@
             meaningful_indices_gpu = gpuarray.zeros(l_m, dtype=numpy.int32)
             meaningful_indices = meaningful_indices_gpu.get()
             j = 0
-<<<<<<< HEAD
             for i in range(len(meaningful_indices)):
                 meaningful_indices[i] = j
                 j = j + 1
-                if j % 5 == 0:
+	        if j % gran == 0:
                     j = j + 1
 
             meaningful_indices_gpu = gpuarray.to_gpu(meaningful_indices)
-=======
-	    for i in range(len(meaningful_indices)):
-	        meaningful_indices[i] = j
-	        j = j + 1
-	        if j % gran == 0:
-	            j = j + 1
-        
-	    meaningful_indices_gpu = gpuarray.to_gpu(meaningful_indices)
->>>>>>> f408e3a0
             b = a[meaningful_indices]
 
             min_a = numpy.min(b)
