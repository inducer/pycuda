#! /usr/bin/env python
import pycuda.autoinit
import pycuda.driver as drv
import numpy
import numpy.linalg as la
import sys

<<<<<<< HEAD
class TestGPUArray(test_abstract_array.TestAbstractArray):
    """tests the gpu array class"""
=======
>>>>>>> b5ada569



def have_gpu():
    try:
        import pycuda.autoinit
        return True
    except:
        return False


if have_gpu():
    import pycuda.gpuarray as gpuarray




class TestGPUArray:
    disabled = not have_gpu()

    def test_pow_array(self):
        a = numpy.array([1,2,3,4,5]).astype(numpy.float32)
        a_gpu = gpuarray.to_gpu(a)

        result = pow(a_gpu,a_gpu).get()
        assert (numpy.abs(a**a - result) < 1e-3).all()

        result = (a_gpu**a_gpu).get()
        assert (numpy.abs(pow(a, a) - result) < 1e-3).all()




    def test_pow_number(self):
        a = numpy.array([1,2,3,4,5,6,7,8,9,10]).astype(numpy.float32)
        a_gpu = gpuarray.to_gpu(a)

        result = pow(a_gpu, 2).get()
        assert (numpy.abs(a**2 - result) < 1e-3).all()



    def test_abs(self):
        a = -gpuarray.arange(111, dtype=numpy.float32)
        res = a.get()

        for i in range(111):
            assert res[i] <= 0

        a = abs(a)

        res = a.get()

        for i in range (111):
            assert abs(res[i]) >= 0
            assert res[i] == i


    def test_len(self):
        a = numpy.array([1,2,3,4,5,6,7,8,9,10]).astype(numpy.float32)
        a_cpu = gpuarray.to_gpu(a)
        assert len(a_cpu) == 10




    def test_multiply(self):
        """Test the muliplication of an array with a scalar. """

        # small array
        a = numpy.array([1,2,3,4,5,6,7,8,9,10]).astype(numpy.float32)
        a_gpu = gpuarray.to_gpu(a)
        a_doubled = (2*a_gpu).get()
        assert (a * 2 == a_doubled).all()

        # large array
        a = numpy.arange(50000).astype(numpy.float32)
        a_gpu = gpuarray.to_gpu(a)
        a_doubled = (2 * a_gpu).get()

        assert (a * 2 == a_doubled).all()




    def test_multiply_array(self):
        """Test the multiplication of two arrays."""

        a = numpy.array([1,2,3,4,5,6,7,8,9,10]).astype(numpy.float32)

        a_gpu = gpuarray.to_gpu(a)
        b_gpu = gpuarray.to_gpu(a)

        a_squared = (b_gpu*a_gpu).get()

        assert (a*a == a_squared).all()




    def test_addition_array(self):
        """Test the addition of two arrays."""

        a = numpy.array([1,2,3,4,5,6,7,8,9,10]).astype(numpy.float32)
        a_gpu = gpuarray.to_gpu(a)
        a_added = (a_gpu+a_gpu).get()

        assert (a+a == a_added).all()




    def test_addition_scalar(self):
        """Test the addition of an array and a scalar."""

        a = numpy.array([1,2,3,4,5,6,7,8,9,10]).astype(numpy.float32)
        a_gpu = gpuarray.to_gpu(a)
        a_added = (7+a_gpu).get()

        assert (7+a == a_added).all()




    def test_substract_array(self):
        """Test the substraction of two arrays."""
        #test data
        a = numpy.array([1,2,3,4,5,6,7,8,9,10]).astype(numpy.float32)
        b = numpy.array([10,20,30,40,50,60,70,80,90,100]).astype(numpy.float32)

        a_gpu = gpuarray.to_gpu(a)
        b_gpu = gpuarray.to_gpu(b)

        result = (a_gpu-b_gpu).get()
        assert (a-b == result).all()

        result = (b_gpu-a_gpu).get()
        assert (b-a == result).all()




    def test_substract_scalar(self):
        """Test the substraction of an array and a scalar."""

        #test data
        a = numpy.array([1,2,3,4,5,6,7,8,9,10]).astype(numpy.float32)

        #convert a to a gpu object
        a_gpu = gpuarray.to_gpu(a)

        result = (a_gpu-7).get()
        assert (a-7 == result).all()

        result = (7-a_gpu).get()
        assert (7-a == result).all()




    def test_divide_scalar(self):
        """Test the division of an array and a scalar."""

        a = numpy.array([1,2,3,4,5,6,7,8,9,10]).astype(numpy.float32)
        a_gpu = gpuarray.to_gpu(a)

        result = (a_gpu/2).get()
        assert (a/2 == result).all()

        result = (2/a_gpu).get()
        assert (2/a == result).all()




    def test_divide_array(self):
        """Test the division of an array and a scalar. """

        #test data
        a = numpy.array([10,20,30,40,50,60,70,80,90,100]).astype(numpy.float32)
        b = numpy.array([10,10,10,10,10,10,10,10,10,10]).astype(numpy.float32)

        a_gpu = gpuarray.to_gpu(a)
        b_gpu = gpuarray.to_gpu(b)

        a_divide = (a_gpu/b_gpu).get()
        assert (numpy.abs(a/b - a_divide) < 1e-3).all()

        a_divide = (b_gpu/a_gpu).get()
        assert (numpy.abs(b/a - a_divide) < 1e-3).all()




    def test_random(self):
        from pycuda.curandom import rand as curand
        for dtype in [numpy.float32, numpy.float64]:
            a = curand((10, 100), dtype=dtype).get()

            assert (0 <= a).all()
            assert (a < 1).all()




    def test_nan_arithmetic(self):
        def make_nan_contaminated_vector(size):
            shape = (size,)
            a = numpy.random.randn(*shape).astype(numpy.float32)
            #for i in range(0, shape[0], 3):
                #a[i] = float('nan')
            from random import randrange
            for i in range(size//10):
                a[randrange(0, size)] = float('nan')
            return a

        size = 1 << 20

        a = make_nan_contaminated_vector(size)
        a_gpu = gpuarray.to_gpu(a)
        b = make_nan_contaminated_vector(size)
        b_gpu = gpuarray.to_gpu(b)

        ab = a*b
        ab_gpu = (a_gpu*b_gpu).get()

        for i in range(size):
            assert numpy.isnan(ab[i]) == numpy.isnan(ab_gpu[i])

<<<<<<< HEAD
=======



>>>>>>> b5ada569
    def test_elwise_kernel(self):
        from pycuda.curandom import rand as curand

        a_gpu = curand((50,))
        b_gpu = curand((50,))

        from pycuda.elementwise import ElementwiseKernel
        lin_comb = ElementwiseKernel(
                "float a, float *x, float b, float *y, float *z",
                "z[i] = a*x[i] + b*y[i]",
                "linear_combination")

        c_gpu = gpuarray.empty_like(a_gpu)
        lin_comb(5, a_gpu, 6, b_gpu, c_gpu)

        assert la.norm((c_gpu - (5*a_gpu+6*b_gpu)).get()) < 1e-5




    def test_take(self):
        idx = gpuarray.arange(0, 200000, 2, dtype=numpy.uint32)
        a = gpuarray.arange(0, 600000, 3, dtype=numpy.float32)
        result = gpuarray.take(a, idx)
        assert ((3*idx).get() == result.get()).all()




    def test_arange(self):
        a = gpuarray.arange(12, dtype=numpy.float32)
        assert (numpy.arange(12, dtype=numpy.float32) == a.get()).all()




    def test_reverse(self):
        a = numpy.array([1,2,3,4,5,6,7,8,9,10]).astype(numpy.float32)
        a_cpu = gpuarray.to_gpu(a)

        a_cpu = a_cpu.reverse()


        b = a_cpu.get()

        for i in range(0,10):
            assert a[len(a)-1-i] == b[i]

    def test_sum(self):
        from pycuda.curandom import rand as curand
        a_gpu = curand((200000,))
        a = a_gpu.get()

        sum_a = numpy.sum(a)

        from pycuda.reduction import get_sum_kernel
        sum_a_gpu = gpuarray.sum(a_gpu).get()

<<<<<<< HEAD
        self.assert_(abs(sum_a_gpu-sum_a)/abs(sum_a) < 1e-4)

    def test_max(self):
        from pycuda.curandom import rand as curand
        from pycuda.reduction import get_max_kernel

        for dtype in [numpy.float64, numpy.float32, numpy.int32]:
            a_gpu = curand((200000,), dtype)
            a = a_gpu.get()

            max_a = numpy.max(a)
            max_a_gpu = gpuarray.max(a_gpu, dtype).get()

            self.assert_(max_a_gpu == max_a)

    def test_subset_max(self):
        from pycuda.curandom import rand as curand
        from pycuda.reduction import get_subset_max_kernel

        l_a = 200000
        gran = 5
        l_m = l_a - l_a // gran

        for dtype in [numpy.float64, numpy.float32, numpy.int32]:
            a_gpu = curand((l_a,), dtype)
            a = a_gpu.get()

            meaningful_indices_gpu = gpuarray.zeros(l_m, dtype=numpy.int32)
            meaningful_indices = meaningful_indices_gpu.get()
            j = 0
            for i in range(len(meaningful_indices)):
                meaningful_indices[i] = j
                j = j + 1
                if j % 5 == 0:
                    j = j + 1

            meaningful_indices_gpu = gpuarray.to_gpu(meaningful_indices)
            b = a[meaningful_indices]

            max_a = numpy.max(b)
            max_a_gpu = gpuarray.subset_max(meaningful_indices_gpu, a_gpu,
                dtype).get()

            self.assert_(max_a_gpu == max_a)

    def test_min(self):
        from pycuda.curandom import rand as curand
        from pycuda.reduction import get_min_kernel

        for dtype in [numpy.float64, numpy.float32, numpy.int32]:
            a_gpu = curand((200000,), dtype)
            a = a_gpu.get()

            min_a = numpy.min(a)
            min_a_gpu = gpuarray.min(a_gpu, dtype).get()

            self.assert_(min_a_gpu == min_a)

    def test_subset_min(self):
        from pycuda.curandom import rand as curand
        from pycuda.reduction import get_subset_min_kernel

        l_a = 200000
        gran = 2
        l_m = l_a - l_a // gran

        for dtype in [numpy.float64, numpy.float32, numpy.int32]:
            a_gpu = curand((l_a,), dtype)
            a = a_gpu.get()

            meaningful_indices_gpu = gpuarray.zeros(l_m, dtype=numpy.int32)
            meaningful_indices = meaningful_indices_gpu.get()
            j = 0
            for i in range(len(meaningful_indices)):
                meaningful_indices[i] = j
                j = j + 1
                if j % 5 == 0:
                    j = j + 1

            meaningful_indices_gpu = gpuarray.to_gpu(meaningful_indices)
            b = a[meaningful_indices]

            min_a = numpy.min(b)
            min_a_gpu = gpuarray.subset_min(meaningful_indices_gpu, a_gpu,
                dtype).get()

            self.assert_(min_a_gpu == min_a)
=======
        assert abs(sum_a_gpu-sum_a)/abs(sum_a) < 1e-4
>>>>>>> b5ada569

    def test_dot(self):
        from pycuda.curandom import rand as curand
        a_gpu = curand((200000,))
        a = a_gpu.get()
        b_gpu = curand((200000,))
        b = b_gpu.get()

        dot_ab = numpy.dot(a, b)

        dot_ab_gpu = gpuarray.dot(a_gpu, b_gpu).get()

        assert abs(dot_ab_gpu-dot_ab)/abs(dot_ab) < 1e-4

    def test_slice(self):
        from pycuda.curandom import rand as curand

        l = 20000
        a_gpu = curand((l,))
        a = a_gpu.get()

        from random import randrange
        for i in range(200):
            start = randrange(l)
            end = randrange(start, l)

            a_gpu_slice = a_gpu[start:end]
            a_slice = a[start:end]

            assert la.norm(a_gpu_slice.get()-a_slice) == 0




if __name__ == "__main__":
    from py.test.cmdline import main
    main([__file__])<|MERGE_RESOLUTION|>--- conflicted
+++ resolved
@@ -5,11 +5,6 @@
 import numpy.linalg as la
 import sys
 
-<<<<<<< HEAD
-class TestGPUArray(test_abstract_array.TestAbstractArray):
-    """tests the gpu array class"""
-=======
->>>>>>> b5ada569
 
 
 
@@ -239,12 +234,9 @@
         for i in range(size):
             assert numpy.isnan(ab[i]) == numpy.isnan(ab_gpu[i])
 
-<<<<<<< HEAD
-=======
-
-
-
->>>>>>> b5ada569
+
+
+
     def test_elwise_kernel(self):
         from pycuda.curandom import rand as curand
 
@@ -303,8 +295,7 @@
         from pycuda.reduction import get_sum_kernel
         sum_a_gpu = gpuarray.sum(a_gpu).get()
 
-<<<<<<< HEAD
-        self.assert_(abs(sum_a_gpu-sum_a)/abs(sum_a) < 1e-4)
+        assert abs(sum_a_gpu-sum_a)/abs(sum_a) < 1e-4
 
     def test_max(self):
         from pycuda.curandom import rand as curand
@@ -391,9 +382,6 @@
                 dtype).get()
 
             self.assert_(min_a_gpu == min_a)
-=======
-        assert abs(sum_a_gpu-sum_a)/abs(sum_a) < 1e-4
->>>>>>> b5ada569
 
     def test_dot(self):
         from pycuda.curandom import rand as curand
