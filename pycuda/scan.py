"""Scan primitive."""

from __future__ import division
from __future__ import absolute_import
import six
from six.moves import range, zip

__copyright__ = """
Copyright 2011 Andreas Kloeckner
Copyright 2008-2011 NVIDIA Corporation
"""

__license__ = """
Licensed under the Apache License, Version 2.0 (the "License");
you may not use this file except in compliance with the License.
You may obtain a copy of the License at

    http://www.apache.org/licenses/LICENSE-2.0

Unless required by applicable law or agreed to in writing, software
distributed under the License is distributed on an "AS IS" BASIS,
WITHOUT WARRANTIES OR CONDITIONS OF ANY KIND, either express or implied.
See the License for the specific language governing permissions and
limitations under the License.


Derived from code within the Thrust project, https://github.com/thrust/thrust/
"""

import numpy as np

import pycuda.driver as drv
import pycuda.gpuarray as gpuarray
from pycuda.compiler import SourceModule
from pycuda.tools import (dtype_to_ctype, bitlog2,
        _process_code_for_macro, get_arg_list_scalar_arg_dtypes,
        context_dependent_memoize,
        _NumpyTypesKeyBuilder)

import pycuda._mymako as mako
from pycuda._cluda import CLUDA_PREAMBLE

from pytools.persistent_dict import WriteOncePersistentDict


import logging
logger = logging.getLogger(__name__)


# {{{ preamble

SHARED_PREAMBLE = CLUDA_PREAMBLE + """
#define WG_SIZE ${wg_size}

#define SCAN_EXPR(a, b, across_seg_boundary) ${scan_expr}
#define INPUT_EXPR(i) (${input_expr})
%if is_segmented:
    #define IS_SEG_START(i, a) (${is_segment_start_expr})
%endif

${preamble}

typedef ${dtype_to_ctype(scan_dtype)} scan_type;
typedef ${dtype_to_ctype(index_dtype)} index_type;

// NO_SEG_BOUNDARY is the largest representable integer in index_type.
// This assumption is used in code below.
#define NO_SEG_BOUNDARY ${str(np.iinfo(index_dtype).max)}
"""

# }}}

# {{{ main scan code

# Algorithm: Each work group is responsible for one contiguous
# 'interval'. There are just enough intervals to fill all compute
# units.  Intervals are split into 'units'. A unit is what gets
# worked on in parallel by one work group.
#
# in index space:
# interval > unit > local-parallel > k-group
#
# (Note that there is also a transpose in here: The data is read
# with local ids along linear index order.)
#
# Each unit has two axes--the local-id axis and the k axis.
#
# unit 0:
# | | | | | | | | | | ----> lid
# | | | | | | | | | |
# | | | | | | | | | |
# | | | | | | | | | |
# | | | | | | | | | |
#
# |
# v k (fastest-moving in linear index)
#
# unit 1:
# | | | | | | | | | | ----> lid
# | | | | | | | | | |
# | | | | | | | | | |
# | | | | | | | | | |
# | | | | | | | | | |
#
# |
# v k (fastest-moving in linear index)
#
# ...
#
# At a device-global level, this is a three-phase algorithm, in
# which first each interval does its local scan, then a scan
# across intervals exchanges data globally, and the final update
# adds the exchanged sums to each interval.
#
# Exclusive scan is realized by allowing look-behind (access to the
# preceding item) in the final update, by means of a local shift.
#
# NOTE: All segment_start_in_X indices are relative to the start
# of the array.

SCAN_INTERVALS_SOURCE = SHARED_PREAMBLE + r"""

#define K ${k_group_size}

// #define DEBUG
#ifdef DEBUG
    #define pycu_printf(ARGS) printf ARGS
#else
    #define pycu_printf(ARGS) /* */
#endif

KERNEL
REQD_WG_SIZE(WG_SIZE, 1, 1)
void ${kernel_name}(
    ${argument_signature},
    GLOBAL_MEM scan_type* RESTRICT partial_scan_buffer,
    const index_type N,
    const index_type interval_size
    %if is_first_level:
        , GLOBAL_MEM scan_type* RESTRICT interval_results
    %endif
    %if is_segmented and is_first_level:
        // NO_SEG_BOUNDARY if no segment boundary in interval.
        , GLOBAL_MEM index_type* RESTRICT g_first_segment_start_in_interval
    %endif
    %if store_segment_start_flags:
        , GLOBAL_MEM char* RESTRICT g_segment_start_flags
    %endif
    )
{
    // index K in first dimension used for carry storage
    %if use_bank_conflict_avoidance:
        // Avoid bank conflicts by adding a single 32-bit value to the size of
        // the scan type.
        struct __attribute__ ((__packed__)) wrapped_scan_type
        {
            scan_type value;
            int dummy;
        };
    %else:
        struct wrapped_scan_type
        {
            scan_type value;
        };
    %endif
    // padded in WG_SIZE to avoid bank conflicts
    LOCAL_MEM struct wrapped_scan_type ldata[K + 1][WG_SIZE + 1];

    %if is_segmented:
        LOCAL_MEM char l_segment_start_flags[K][WG_SIZE];
        LOCAL_MEM index_type l_first_segment_start_in_subtree[WG_SIZE];

        // only relevant/populated for local id 0
        index_type first_segment_start_in_interval = NO_SEG_BOUNDARY;

        index_type first_segment_start_in_k_group, first_segment_start_in_subtree;
    %endif

    // {{{ declare local data for input_fetch_exprs if any of them are stenciled

    <%
        fetch_expr_offsets = {}
        for name, arg_name, ife_offset in input_fetch_exprs:
            fetch_expr_offsets.setdefault(arg_name, set()).add(ife_offset)

        local_fetch_expr_args = set(
            arg_name
            for arg_name, ife_offsets in fetch_expr_offsets.items()
            if -1 in ife_offsets or len(ife_offsets) > 1)
    %>

    %for arg_name in local_fetch_expr_args:
        LOCAL_MEM ${arg_ctypes[arg_name]} l_${arg_name}[WG_SIZE*K];
    %endfor

    // }}}

    const index_type interval_begin = interval_size * GID_0;
    const index_type interval_end   = min(interval_begin + interval_size, N);

    const index_type unit_size  = K * WG_SIZE;

    index_type unit_base = interval_begin;

    %for is_tail in [False, True]:

        %if not is_tail:
            for(; unit_base + unit_size <= interval_end; unit_base += unit_size)
        %else:
            if (unit_base < interval_end)
        %endif

        {

            // {{{ carry out input_fetch_exprs
            // (if there are ones that need to be fetched into local)

            %if local_fetch_expr_args:
                for(index_type k = 0; k < K; k++)
                {
                    const index_type offset = k*WG_SIZE + LID_0;
                    const index_type read_i = unit_base + offset;

                    %for arg_name in local_fetch_expr_args:
                        %if is_tail:
                        if (read_i < interval_end)
                        %endif
                        {
                            l_${arg_name}[offset] = ${arg_name}[read_i];
                        }
                    %endfor
                }

                local_barrier();
            %endif

            pycu_printf(("after input_fetch_exprs\n"));

            // }}}

            // {{{ read a unit's worth of data from global

            for(index_type k = 0; k < K; k++)
            {
                const index_type offset = k*WG_SIZE + LID_0;
                const index_type read_i = unit_base + offset;

                %if is_tail:
                if (read_i < interval_end)
                %endif
                {
                    %for name, arg_name, ife_offset in input_fetch_exprs:
                        ${arg_ctypes[arg_name]} ${name};

                        %if arg_name in local_fetch_expr_args:
                            if (offset + ${ife_offset} >= 0)
                                ${name} = l_${arg_name}[offset + ${ife_offset}];
                            else if (read_i + ${ife_offset} >= 0)
                                ${name} = ${arg_name}[read_i + ${ife_offset}];
                            /*
                            else
                                if out of bounds, name is left undefined */

                        %else:
                            // ${arg_name} gets fetched directly from global
                            ${name} = ${arg_name}[read_i];

                        %endif
                    %endfor

                    scan_type scan_value = INPUT_EXPR(read_i);

                    const index_type o_mod_k = offset % K;
                    const index_type o_div_k = offset / K;
                    ldata[o_mod_k][o_div_k].value = scan_value;

                    %if is_segmented:
                        bool is_seg_start = IS_SEG_START(read_i, scan_value);
                        l_segment_start_flags[o_mod_k][o_div_k] = is_seg_start;
                    %endif
                    %if store_segment_start_flags:
                        g_segment_start_flags[read_i] = is_seg_start;
                    %endif
                }
            }

            pycu_printf(("after read from global\n"));

            // }}}

            // {{{ carry in from previous unit, if applicable

            %if is_segmented:
                local_barrier();

                first_segment_start_in_k_group = NO_SEG_BOUNDARY;
                if (l_segment_start_flags[0][LID_0])
                    first_segment_start_in_k_group = unit_base + K*LID_0;
            %endif

            if (LID_0 == 0 && unit_base != interval_begin)
            {
                scan_type tmp = ldata[K][WG_SIZE - 1].value;
                scan_type tmp_aux = ldata[0][0].value;

                ldata[0][0].value = SCAN_EXPR(
                    tmp, tmp_aux,
                    %if is_segmented:
                        (l_segment_start_flags[0][0])
                    %else:
                        false
                    %endif
                    );
            }

            pycu_printf(("after carry-in\n"));

            // }}}

            local_barrier();

            // {{{ scan along k (sequentially in each work item)

            scan_type sum = ldata[0][LID_0].value;

            %if is_tail:
                const index_type offset_end = interval_end - unit_base;
            %endif

            for(index_type k = 1; k < K; k++)
            {
                %if is_tail:
                if (K * LID_0 + k < offset_end)
                %endif
                {
                    scan_type tmp = ldata[k][LID_0].value;

                    %if is_segmented:
                    index_type seq_i = unit_base + K*LID_0 + k;
                    if (l_segment_start_flags[k][LID_0])
                    {
                        first_segment_start_in_k_group = min(
                            first_segment_start_in_k_group,
                            seq_i);
                    }
                    %endif

                    sum = SCAN_EXPR(sum, tmp,
                        %if is_segmented:
                            (l_segment_start_flags[k][LID_0])
                        %else:
                            false
                        %endif
                        );

                    ldata[k][LID_0].value = sum;
                }
            }

            pycu_printf(("after scan along k\n"));

            // }}}

            // store carry in out-of-bounds (padding) array entry (index K) in
            // the K direction
            ldata[K][LID_0].value = sum;

            %if is_segmented:
                l_first_segment_start_in_subtree[LID_0] =
                    first_segment_start_in_k_group;
            %endif

            local_barrier();

            // {{{ tree-based local parallel scan

            // This tree-based scan works as follows:
            // - Each work item adds the previous item to its current state
            // - barrier
            // - Each work item adds in the item from two positions to the left
            // - barrier
            // - Each work item adds in the item from four positions to the left
            // ...
            // At the end, each item has summed all prior items.

            // across k groups, along local id
            // (uses out-of-bounds k=K array entry for storage)

            scan_type val = ldata[K][LID_0].value;

            <% scan_offset = 1 %>

            % while scan_offset <= wg_size:
                // {{{ reads from local allowed, writes to local not allowed

                if (LID_0 >= ${scan_offset})
                {
                    scan_type tmp = ldata[K][LID_0 - ${scan_offset}].value;
                    % if is_tail:
                    if (K*LID_0 < offset_end)
                    % endif
                    {
                        val = SCAN_EXPR(tmp, val,
                            %if is_segmented:
                                (l_first_segment_start_in_subtree[LID_0]
                                    != NO_SEG_BOUNDARY)
                            %else:
                                false
                            %endif
                            );
                    }

                    %if is_segmented:
                        // Prepare for l_first_segment_start_in_subtree, below.

                        // Note that this update must take place *even* if we're
                        // out of bounds.

                        first_segment_start_in_subtree = min(
                            l_first_segment_start_in_subtree[LID_0],
                            l_first_segment_start_in_subtree
                                [LID_0 - ${scan_offset}]);
                    %endif
                }
                %if is_segmented:
                    else
                    {
                        first_segment_start_in_subtree =
                            l_first_segment_start_in_subtree[LID_0];
                    }
                %endif

                // }}}

                local_barrier();

                // {{{ writes to local allowed, reads from local not allowed

                ldata[K][LID_0].value = val;
                %if is_segmented:
                    l_first_segment_start_in_subtree[LID_0] =
                        first_segment_start_in_subtree;
                %endif

                // }}}

                local_barrier();

                %if 0:
                if (LID_0 == 0)
                {
                    printf("${scan_offset}: ");
                    for (int i = 0; i < WG_SIZE; ++i)
                    {
                        if (l_first_segment_start_in_subtree[i] == NO_SEG_BOUNDARY)
                            printf("- ");
                        else
                            printf("%d ", l_first_segment_start_in_subtree[i]);
                    }
                    printf("\n");
                }
                %endif

                <% scan_offset *= 2 %>
            % endwhile

            pycu_printf(("after tree scan\n"));

            // }}}

            // {{{ update local values

            if (LID_0 > 0)
            {
                sum = ldata[K][LID_0 - 1].value;

                for(index_type k = 0; k < K; k++)
                {
                    %if is_tail:
                    if (K * LID_0 + k < offset_end)
                    %endif
                    {
                        scan_type tmp = ldata[k][LID_0].value;
                        ldata[k][LID_0].value = SCAN_EXPR(sum, tmp,
                            %if is_segmented:
                                (unit_base + K * LID_0 + k
                                    >= first_segment_start_in_k_group)
                            %else:
                                false
                            %endif
                            );
                    }
                }
            }

            %if is_segmented:
                if (LID_0 == 0)
                {
                    // update interval-wide first-seg variable from current unit
                    first_segment_start_in_interval = min(
                        first_segment_start_in_interval,
                        l_first_segment_start_in_subtree[WG_SIZE-1]);
                }
            %endif

            pycu_printf(("after local update\n"));

            // }}}

            local_barrier();

            // {{{ write data

            {
                // work hard with index math to achieve contiguous 32-bit stores
                GLOBAL_MEM int *dest =
                    (GLOBAL_MEM int *) (partial_scan_buffer + unit_base);

                <%

                assert scan_dtype.itemsize % 4 == 0

                ints_per_wg = wg_size
                ints_to_store = scan_dtype.itemsize*wg_size*k_group_size // 4

                %>

                const index_type scan_types_per_int = ${scan_dtype.itemsize//4};

                %for store_base in range(0, ints_to_store, ints_per_wg):
                    <%

                    # Observe that ints_to_store is divisible by the work group
                    # size already, so we won't go out of bounds that way.
                    assert store_base + ints_per_wg <= ints_to_store

                    %>

                    %if is_tail:
                    if (${store_base} + LID_0 <
                        scan_types_per_int*(interval_end - unit_base))
                    %endif
                    {
                        index_type linear_index = ${store_base} + LID_0;
                        index_type linear_scan_data_idx =
                            linear_index / scan_types_per_int;
                        index_type remainder =
                            linear_index - linear_scan_data_idx * scan_types_per_int;

                        int* src = (int*) &(ldata
                                [linear_scan_data_idx % K]
                                [linear_scan_data_idx / K].value);

                        dest[linear_index] = src[remainder];
                    }
                %endfor
            }
            pycu_printf(("after write\n"));

            // }}}

            local_barrier();
        }

    % endfor

    // write interval sum
    %if is_first_level:
        if (LID_0 == 0)
        {
            interval_results[GID_0] = partial_scan_buffer[interval_end - 1];
            %if is_segmented:
                g_first_segment_start_in_interval[GID_0] =
                    first_segment_start_in_interval;
            %endif
        }
    %endif
}
"""

# }}}

# {{{ update

UPDATE_SOURCE = SHARED_PREAMBLE + r"""

KERNEL
REQD_WG_SIZE(WG_SIZE, 1, 1)
void ${name_prefix}_final_update(
    ${argument_signature},
    const index_type N,
    const index_type interval_size,
    GLOBAL_MEM scan_type* RESTRICT interval_results,
    GLOBAL_MEM scan_type* RESTRICT partial_scan_buffer
    %if is_segmented:
        , GLOBAL_MEM index_type* RESTRICT g_first_segment_start_in_interval
    %endif
    %if is_segmented and use_lookbehind_update:
        , GLOBAL_MEM char* RESTRICT g_segment_start_flags
    %endif
    )
{
    %if use_lookbehind_update:
        LOCAL_MEM scan_type ldata[WG_SIZE];
    %endif
    %if is_segmented and use_lookbehind_update:
        LOCAL_MEM char l_segment_start_flags[WG_SIZE];
    %endif

    const index_type interval_begin = interval_size * GID_0;
    const index_type interval_end = min(interval_begin + interval_size, N);

    // carry from last interval
    scan_type carry = ${neutral};
    if (GID_0 != 0)
        carry = interval_results[GID_0 - 1];

    %if is_segmented:
        const index_type first_seg_start_in_interval =
            g_first_segment_start_in_interval[GID_0];
    %endif

    %if not is_segmented and 'last_item' in output_statement:
        scan_type last_item = interval_results[GDIM_0-1];
    %endif

    %if not use_lookbehind_update:
        // {{{ no look-behind ('prev_item' not in output_statement -> simpler)

        index_type update_i = interval_begin+LID_0;

        %if is_segmented:
            index_type seg_end = min(first_seg_start_in_interval, interval_end);
        %endif

        for(; update_i < interval_end; update_i += WG_SIZE)
        {
            scan_type partial_val = partial_scan_buffer[update_i];
            scan_type item = SCAN_EXPR(carry, partial_val,
                %if is_segmented:
                    (update_i >= seg_end)
                %else:
                    false
                %endif
                );
            index_type i = update_i;

            { ${output_statement}; }
        }

        // }}}
    %else:
        // {{{ allow look-behind ('prev_item' in output_statement -> complicated)

        // We are not allowed to branch across barriers at a granularity smaller
        // than the whole workgroup. Therefore, the for loop is group-global,
        // and there are lots of local ifs.

        index_type group_base = interval_begin;
        scan_type prev_item = carry; // (A)

        for(; group_base < interval_end; group_base += WG_SIZE)
        {
            index_type update_i = group_base+LID_0;

            // load a work group's worth of data
            if (update_i < interval_end)
            {
                scan_type tmp = partial_scan_buffer[update_i];

                tmp = SCAN_EXPR(carry, tmp,
                    %if is_segmented:
                        (update_i >= first_seg_start_in_interval)
                    %else:
                        false
                    %endif
                    );

                ldata[LID_0] = tmp;

                %if is_segmented:
                    l_segment_start_flags[LID_0] = g_segment_start_flags[update_i];
                %endif
            }

            local_barrier();

            // find prev_item
            if (LID_0 != 0)
                prev_item = ldata[LID_0 - 1];
            /*
            else
                prev_item = carry (see (A)) OR last tail (see (B));
            */

            if (update_i < interval_end)
            {
                %if is_segmented:
                    if (l_segment_start_flags[LID_0])
                        prev_item = ${neutral};
                %endif

                scan_type item = ldata[LID_0];
                index_type i = update_i;
                { ${output_statement}; }
            }

            if (LID_0 == 0)
                prev_item = ldata[WG_SIZE - 1]; // (B)

            local_barrier();
        }

        // }}}
    %endif
}
"""

# }}}

# {{{ driver

# {{{ helpers

def _round_down_to_power_of_2(val):
    result = 2**bitlog2(val)
    if result > val:
        result >>= 1

    assert result <= val
    return result


_PREFIX_WORDS = set("""
        ldata partial_scan_buffer global scan_offset
        segment_start_in_k_group carry
        g_first_segment_start_in_interval IS_SEG_START tmp Z
        val l_first_segment_start_in_subtree unit_size
        index_type interval_begin interval_size offset_end K
        SCAN_EXPR do_update WG_SIZE
        first_segment_start_in_k_group scan_type
        segment_start_in_subtree offset interval_results interval_end
        first_segment_start_in_subtree unit_base
        first_segment_start_in_interval k INPUT_EXPR
        prev_group_sum prev pv value partial_val pgs
        is_seg_start update_i scan_item_at_i seq_i read_i
        l_ o_mod_k o_div_k l_segment_start_flags scan_value sum
        first_seg_start_in_interval g_segment_start_flags
        group_base seg_end my_val DEBUG ARGS
        ints_to_store ints_per_wg scan_types_per_int linear_index
        linear_scan_data_idx dest src store_base wrapped_scan_type
        dummy scan_tmp tmp_aux

        LID_2 LID_1 LID_0
        LDIM_0 LDIM_1 LDIM_2
        GDIM_0 GDIM_1 GDIM_2
        GID_0 GID_1 GID_2
        """.split())

_IGNORED_WORDS = set("""
        4 8 32

        typedef for endfor if void while endwhile endfor endif else const printf
        None return bool n char true false ifdef pycu_printf str range assert
        np iinfo max itemsize __packed__ struct __restrict__ extern C

        set iteritems len setdefault

        GLOBAL_MEM LOCAL_MEM_ARG WITHIN_KERNEL LOCAL_MEM RESTRICT KERNEL REQD_WG_SIZE
        local_barrier
        __syncthreads
        pragma __attribute__ __global__ __device__ __shared__ __launch_bounds__
        threadIdx blockIdx blockDim gridDim x y z
        barrier

        _final_update _debug_scan kernel_name

        positions all padded integer its previous write based writes 0
        has local worth scan_expr to read cannot not X items False bank
        four beginning follows applicable item min each indices works side
        scanning right summed relative used id out index avoid current state
        boundary True across be This reads groups along Otherwise undetermined
        store of times prior s update first regardless Each number because
        array unit from segment conflicts two parallel 2 empty define direction
        CL padding work tree bounds values and adds
        scan is allowed thus it an as enable at in occur sequentially end no
        storage data 1 largest may representable uses entry Y meaningful
        computations interval At the left dimension know d
        A load B group perform shift tail see last OR
        this add fetched into are directly need
        gets them stenciled that undefined
        there up any ones or name only relevant populated
        even wide we Prepare int seg Note re below place take variable must
        intra Therefore find code assumption
        branch workgroup complicated granularity phase remainder than simpler
        We smaller look ifs lots self behind allow barriers whole loop
        after already Observe achieve contiguous stores hard go with by math
        size won t way divisible bit so Avoid declare adding single type

        is_tail is_first_level input_expr argument_signature preamble
        double_support neutral output_statement
        k_group_size name_prefix is_segmented index_dtype scan_dtype
        wg_size is_segment_start_expr fetch_expr_offsets
        arg_ctypes ife_offsets input_fetch_exprs def
        ife_offset arg_name local_fetch_expr_args update_body
        update_loop_lookbehind update_loop_plain update_loop
        use_lookbehind_update store_segment_start_flags
        update_loop first_seg scan_dtype dtype_to_ctype
        use_bank_conflict_avoidance

        a b prev_item i last_item prev_value
        N NO_SEG_BOUNDARY across_seg_boundary
        """.split())


def _make_template(s):
    leftovers = set()

    def replace_id(match):
        # avoid name clashes with user code by adding 'psc_' prefix to
        # identifiers.

        word = match.group(1)
        if word in _IGNORED_WORDS:
            return word
        elif word in _PREFIX_WORDS:
            return "psc_"+word
        else:
            leftovers.add(word)
            return word

    import re
    s = re.sub(r"\b([a-zA-Z0-9_]+)\b", replace_id, s)

    if leftovers:
        from warnings import warn
        warn("leftover words in identifier prefixing: " + " ".join(leftovers))

    return mako.template.Template(s, strict_undefined=True)


from pytools import Record, RecordWithoutPickling


class _GeneratedScanKernelInfo(Record):

    __slots__ = [
            "scan_src",
            "kernel_name",
            "scalar_arg_dtypes",
            "wg_size",
            "k_group_size"]

    def __init__(self, scan_src, kernel_name, scalar_arg_dtypes, wg_size,
            k_group_size):
        Record.__init__(self,
                scan_src=scan_src,
                kernel_name=kernel_name,
                scalar_arg_dtypes=scalar_arg_dtypes,
                wg_size=wg_size,
                k_group_size=k_group_size)

    def build(self, options):
        program = SourceModule(self.scan_src, options=options)
        kernel = program.get_function(self.kernel_name)
        kernel.prepare(self.scalar_arg_dtypes)
        return _BuiltScanKernelInfo(
                kernel=kernel,
                wg_size=self.wg_size,
                k_group_size=self.k_group_size)


class _BuiltScanKernelInfo(RecordWithoutPickling):

    __slots__ = ["kernel", "wg_size", "k_group_size"]

    def __init__(self, kernel, wg_size, k_group_size):
        RecordWithoutPickling.__init__(self,
                kernel=kernel,
                wg_size=wg_size,
                k_group_size=k_group_size)


class _GeneratedFinalUpdateKernelInfo(Record):

    def __init__(self, source, kernel_name, scalar_arg_dtypes, update_wg_size):
        Record.__init__(self,
                source=source,
                kernel_name=kernel_name,
                scalar_arg_dtypes=scalar_arg_dtypes,
                update_wg_size=update_wg_size)

    def build(self, options):
        program = SourceModule(self.source, options=options)
        kernel = program.get_function(self.kernel_name)
        kernel.prepare(self.scalar_arg_dtypes)
        return _BuiltFinalUpdateKernelInfo(
                kernel=kernel,
                update_wg_size=self.update_wg_size
                )


class _BuiltFinalUpdateKernelInfo(RecordWithoutPickling):
    __slots__ = ["kernel", "update_wg_size"]

    def __init__(self, kernel, update_wg_size):
        RecordWithoutPickling.__init__(self,
                kernel=kernel,
                update_wg_size=update_wg_size)

# }}}


class ScanPerformanceWarning(UserWarning):
    pass


class _GenericScanKernelBase(object):
    # {{{ constructor, argument processing

    def __init__(self, dtype,
            arguments, input_expr, scan_expr, neutral, output_statement,
            is_segment_start_expr=None, input_fetch_exprs=[],
            index_dtype=np.int32,
            name_prefix="scan", options=[], preamble=""):
        """
        :arg dtype: the :class:`numpy.dtype` with which the scan will
            be performed. May be a structured type if that type was registered
            through :func:`pycuda.tools.get_or_register_dtype`.
        :arg arguments: A string of comma-separated C argument declarations.
            If *arguments* is specified, then *input_expr* must also be
            specified. All types used here must be known to PyCUDA.
            (see :func:`pycuda.tools.get_or_register_dtype`).
        :arg scan_expr: The associative, binary operation carrying out the scan,
            represented as a C string. Its two arguments are available as `a`
            and `b` when it is evaluated. `b` is guaranteed to be the
            'element being updated', and `a` is the increment. Thus,
            if some data is supposed to just propagate along without being
            modified by the scan, it should live in `b`.

            This expression may call functions given in the *preamble*.

            Another value available to this expression is `across_seg_boundary`,
            a C `bool` indicating whether this scan update is crossing a
            segment boundary, as defined by `is_segment_start_expr`.
            The scan routine does not implement segmentation
            semantics on its own. It relies on `scan_expr` to do this.
            This value is available (but always `false`) even for a
            non-segmented scan.

            .. note::

                In early pre-releases of the segmented scan,
                segmentation semantics were implemented *without*
                relying on `scan_expr`.

        :arg input_expr: A C expression, encoded as a string, resulting
            in the values to which the scan is applied. This may be used
            to apply a mapping to values stored in *arguments* before being
            scanned. The result of this expression must match *dtype*.
            The index intended to be mapped is available as `i` in this
            expression. This expression may also use the variables defined
            by *input_fetch_expr*.

            This expression may also call functions given in the *preamble*.
        :arg output_statement: a C statement that writes
            the output of the scan. It has access to the scan result as `item`,
            the preceding scan result item as `prev_item`, and the current index
            as `i`. `prev_item` in a segmented scan will be the neutral element
            at a segment boundary, not the immediately preceding item.

            Using *prev_item* in output statement has a small run-time cost.
            `prev_item` enables the construction of an exclusive scan.

            For non-segmented scans, *output_statement* may also reference
            `last_item`, which evaluates to the scan result of the last
            array entry.
        :arg is_segment_start_expr: A C expression, encoded as a string,
            resulting in a C `bool` value that determines whether a new
            scan segments starts at index *i*.  If given, makes the scan a
            segmented scan. Has access to the current index `i`, the result
            of *input_expr* as a, and in addition may use *arguments* and
            *input_fetch_expr* variables just like *input_expr*.

            If it returns true, then previous sums will not spill over into the
            item with index *i* or subsequent items.
        :arg input_fetch_exprs: a list of tuples *(NAME, ARG_NAME, OFFSET)*.
            An entry here has the effect of doing the equivalent of the following
            before input_expr::

                ARG_NAME_TYPE NAME = ARG_NAME[i+OFFSET];

            `OFFSET` is allowed to be 0 or -1, and `ARG_NAME_TYPE` is the type
            of `ARG_NAME`.
        :arg preamble: |preamble|

        The first array in the argument list determines the size of the index
        space over which the scan is carried out, and thus the values over
        which the index *i* occurring in a number of code fragments in
        arguments above will vary.

        All code fragments further have access to N, the number of elements
        being processed in the scan.
        """

        dtype = self.dtype = np.dtype(dtype)

        if neutral is None:
            from warnings import warn
            warn("not specifying 'neutral' is deprecated and will lead to "
                    "wrong results if your scan is not in-place or your "
                    "'output_statement' does something otherwise non-trivial",
                    stacklevel=2)

        if dtype.itemsize % 4 != 0:
            raise TypeError("scan value type must have size divisible by 4 bytes")

        self.index_dtype = np.dtype(index_dtype)
        if np.iinfo(self.index_dtype).min >= 0:
            raise TypeError("index_dtype must be signed")

        self.options = options

        from pycuda.tools import parse_arg_list
        self.parsed_args = parse_arg_list(arguments)
        from pycuda.tools import VectorArg
        vector_args_indices = [i for i, arg in enumerate(self.parsed_args) \
                if isinstance(arg, VectorArg)]
        self.first_array_idx = vector_args_indices[0]

        self.input_expr = input_expr

        self.is_segment_start_expr = is_segment_start_expr
        self.is_segmented = is_segment_start_expr is not None
        if self.is_segmented:
            is_segment_start_expr = _process_code_for_macro(is_segment_start_expr)

        self.output_statement = output_statement

        for name, arg_name, ife_offset in input_fetch_exprs:
            if ife_offset not in [0, -1]:
                raise RuntimeError("input_fetch_expr offsets must either be 0 or -1")
        self.input_fetch_exprs = input_fetch_exprs

        arg_dtypes = {}
        arg_ctypes = {}
        for arg in self.parsed_args:
            arg_dtypes[arg.name] = arg.dtype
            arg_ctypes[arg.name] = dtype_to_ctype(arg.dtype)

        self.options = options
        self.name_prefix = name_prefix

        # {{{ set up shared code dict

        from pytools import all
        from pycuda.characterize import has_double_support

        self.code_variables = dict(
            np=np,
            dtype_to_ctype=dtype_to_ctype,
            preamble=preamble,
            name_prefix=name_prefix,
            index_dtype=self.index_dtype,
            scan_dtype=dtype,
            is_segmented=self.is_segmented,
            arg_dtypes=arg_dtypes,
            arg_ctypes=arg_ctypes,
            scan_expr=_process_code_for_macro(scan_expr),
            neutral=_process_code_for_macro(neutral),
            double_support=has_double_support(),
            )

        index_typename = dtype_to_ctype(self.index_dtype)
        scan_typename = dtype_to_ctype(dtype)

        # This key is meant to uniquely identify the non-device parameters for
        # the scan kernel.
        self.kernel_key = (
            self.dtype,
            tuple(arg.declarator() for arg in self.parsed_args),
            self.input_expr,
            scan_expr,
            neutral,
            output_statement,
            is_segment_start_expr,
            tuple(input_fetch_exprs),
            index_dtype,
            name_prefix,
            preamble,
            # These depend on dtype_to_ctype(), so their value is independent of
            # the other variables.
            index_typename,
            scan_typename,
            )

        # }}}

        self.use_lookbehind_update = "prev_item" in self.output_statement
        self.store_segment_start_flags = (
                self.is_segmented and self.use_lookbehind_update)

        self.finish_setup()

    # }}}


generic_scan_kernel_cache = WriteOncePersistentDict(
        "pycuda-generated-scan-kernel-cache-v1",
        key_builder=_NumpyTypesKeyBuilder())


class GenericScanKernel(_GenericScanKernelBase):
    """Generates and executes code that performs prefix sums ("scans") on
    arbitrary types, with many possible tweaks.

    Usage example::

        import pycuda.gpuarray as gpuarray
        from pycuda.scan import GenericScanKernel

        knl = GenericScanKernel(
                np.int32,
                arguments="int *ary",
                input_expr="ary[i]",
                scan_expr="a+b", neutral="0",
                output_statement="ary[i] = item;")

        a = gpuarray.arange(10000, dtype=np.int32)
        knl(a)

    """

    def finish_setup(self):
        # Before generating the kernel, see if it's cached.

        cache_key = (self.kernel_key,)

        from_cache = False

        try:
            result = generic_scan_kernel_cache[cache_key]
            from_cache = True
            logger.debug(
                    "cache hit for generated scan kernel '%s'" % self.name_prefix)
            (
                self.first_level_scan_gen_info,
                self.second_level_scan_gen_info,
                self.final_update_gen_info) = result
        except KeyError:
            pass

        if not from_cache:
            logger.debug(
                    "cache miss for generated scan kernel '%s'" % self.name_prefix)
            self._finish_setup_impl()

            result = (self.first_level_scan_gen_info,
                      self.second_level_scan_gen_info,
                      self.final_update_gen_info)

            generic_scan_kernel_cache.store_if_not_present(cache_key, result)

        # Build the kernels.
        self.first_level_scan_info = self.first_level_scan_gen_info.build(
                self.options)
        del self.first_level_scan_gen_info

        self.second_level_scan_info = self.second_level_scan_gen_info.build(
                self.options)
        del self.second_level_scan_gen_info

        self.final_update_info = self.final_update_gen_info.build(
                self.options)
        del self.final_update_gen_info

    def _finish_setup_impl(self):
        # {{{ find usable workgroup/k-group size, build first-level scan

        trip_count = 0

        dev = drv.Context.get_device()
        avail_local_mem = dev.get_attribute(
                 drv.device_attribute.MAX_SHARED_MEMORY_PER_BLOCK)

        # not sure where these go, but roughly this much seems unavailable.
        avail_local_mem -= 0x400

        max_scan_wg_size = dev.get_attribute(
                drv.device_attribute.MAX_THREADS_PER_BLOCK)
        wg_size_multiples = 64

        use_bank_conflict_avoidance = (
                self.dtype.itemsize > 4 and self.dtype.itemsize % 8 == 0)

        # k_group_size should be a power of two because of in-kernel
        # division by that number.

        solutions = []
        for k_exp in range(0, 9):
            for wg_size in range(wg_size_multiples, max_scan_wg_size+1,
                    wg_size_multiples):

                k_group_size = 2**k_exp
                lmem_use = self.get_local_mem_use(wg_size, k_group_size,
                        use_bank_conflict_avoidance)
                if lmem_use <= avail_local_mem:
                    solutions.append((wg_size*k_group_size, k_group_size, wg_size))

        from pytools import any
        for wg_size_floor in [256, 192, 128]:
            have_sol_above_floor = any(wg_size >= wg_size_floor
                    for _, _, wg_size in solutions)

            if have_sol_above_floor:
                # delete all solutions not meeting the wg size floor
                solutions = [(total, try_k_group_size, try_wg_size)
                        for total, try_k_group_size, try_wg_size in solutions
                        if try_wg_size >= wg_size_floor]
                break

        _, k_group_size, max_scan_wg_size = max(solutions)

        while True:
            candidate_scan_gen_info = self.generate_scan_kernel(
                    max_scan_wg_size, self.parsed_args,
                    _process_code_for_macro(self.input_expr),
                    self.is_segment_start_expr,
                    input_fetch_exprs=self.input_fetch_exprs,
                    is_first_level=True,
                    store_segment_start_flags=self.store_segment_start_flags,
                    k_group_size=k_group_size,
                    use_bank_conflict_avoidance=use_bank_conflict_avoidance)

            candidate_scan_info = candidate_scan_gen_info.build(
                    self.options)

            # Will this device actually let us execute this kernel
            # at the desired work group size? Building it is the
            # only way to find out.
            kernel_max_wg_size = candidate_scan_info.kernel.get_attribute(
                    drv.function_attribute.MAX_THREADS_PER_BLOCK)

            if candidate_scan_info.wg_size <= kernel_max_wg_size:
                break
            else:
                max_scan_wg_size = min(kernel_max_wg_size, max_scan_wg_size)

            trip_count += 1
            assert trip_count <= 20

        self.first_level_scan_gen_info = candidate_scan_gen_info
        assert (_round_down_to_power_of_2(candidate_scan_info.wg_size)
                == candidate_scan_info.wg_size)

        # }}}

        # {{{ build second-level scan

        from pycuda.tools import VectorArg
        second_level_arguments = self.parsed_args + [
                VectorArg(self.dtype, "interval_sums")]

        second_level_build_kwargs = {}
        if self.is_segmented:
            second_level_arguments.append(
                    VectorArg(self.index_dtype,
                        "g_first_segment_start_in_interval_input"))

            # is_segment_start_expr answers the question "should previous sums
            # spill over into this item". And since
            # g_first_segment_start_in_interval_input answers the question if a
            # segment boundary was found in an interval of data, then if not,
            # it's ok to spill over.
            second_level_build_kwargs["is_segment_start_expr"] = \
                    "g_first_segment_start_in_interval_input[i] != NO_SEG_BOUNDARY"
        else:
            second_level_build_kwargs["is_segment_start_expr"] = None

        self.second_level_scan_gen_info = self.generate_scan_kernel(
                max_scan_wg_size,
                arguments=second_level_arguments,
                input_expr="interval_sums[i]",
                input_fetch_exprs=[],
                is_first_level=False,
                store_segment_start_flags=False,
                k_group_size=k_group_size,
                use_bank_conflict_avoidance=use_bank_conflict_avoidance,
                **second_level_build_kwargs)

        # }}}

        # {{{ generate final update kernel

        update_wg_size = min(max_scan_wg_size, 256)

        final_update_tpl = _make_template(UPDATE_SOURCE)
        final_update_src = str(final_update_tpl.render(
            wg_size=update_wg_size,
            output_statement=self.output_statement,
            argument_signature=", ".join(
                arg.declarator() for arg in self.parsed_args),
            is_segment_start_expr=self.is_segment_start_expr,
            input_expr=_process_code_for_macro(self.input_expr),
            use_lookbehind_update=self.use_lookbehind_update,
            **self.code_variables))

        update_scalar_arg_dtypes = (
                get_arg_list_scalar_arg_dtypes(self.parsed_args)
                + [self.index_dtype, self.index_dtype, None, None])
        if self.is_segmented:
            # g_first_segment_start_in_interval
            update_scalar_arg_dtypes.append(None)
        if self.store_segment_start_flags:
            update_scalar_arg_dtypes.append(None)  # g_segment_start_flags

        self.final_update_gen_info = _GeneratedFinalUpdateKernelInfo(
                final_update_src,
                self.name_prefix + "_final_update",
                update_scalar_arg_dtypes,
                update_wg_size)

        # }}}

    # {{{ scan kernel build/properties

    def get_local_mem_use(self, k_group_size, wg_size,
            use_bank_conflict_avoidance):
        arg_dtypes = {}
        for arg in self.parsed_args:
            arg_dtypes[arg.name] = arg.dtype

        fetch_expr_offsets = {}
        for name, arg_name, ife_offset in self.input_fetch_exprs:
            fetch_expr_offsets.setdefault(arg_name, set()).add(ife_offset)

        itemsize = self.dtype.itemsize
        if use_bank_conflict_avoidance:
            itemsize += 4

        return (
                # ldata
                itemsize*(k_group_size+1)*(wg_size+1)

                # l_segment_start_flags
                + k_group_size*wg_size

                # l_first_segment_start_in_subtree
                + self.index_dtype.itemsize*wg_size

                + k_group_size*wg_size*sum(
                    arg_dtypes[arg_name].itemsize
                    for arg_name, ife_offsets in list(fetch_expr_offsets.items())
                    if -1 in ife_offsets or len(ife_offsets) > 1))

    def generate_scan_kernel(self, max_wg_size, arguments, input_expr,
            is_segment_start_expr, input_fetch_exprs, is_first_level,
            store_segment_start_flags, k_group_size,
            use_bank_conflict_avoidance):
        scalar_arg_dtypes = get_arg_list_scalar_arg_dtypes(arguments)

        # Empirically found on Nv hardware: no need to be bigger than this size
        wg_size = _round_down_to_power_of_2(
                min(max_wg_size, 256))

        kernel_name = self.code_variables["name_prefix"]
        if is_first_level:
            kernel_name += "_lev1"
        else:
            kernel_name += "_lev2"

        scan_tpl = _make_template(SCAN_INTERVALS_SOURCE)
        scan_src = str(scan_tpl.render(
            wg_size=wg_size,
            input_expr=input_expr,
            k_group_size=k_group_size,
            argument_signature=", ".join(arg.declarator() for arg in arguments),
            is_segment_start_expr=is_segment_start_expr,
            input_fetch_exprs=input_fetch_exprs,
            is_first_level=is_first_level,
            store_segment_start_flags=store_segment_start_flags,
            use_bank_conflict_avoidance=use_bank_conflict_avoidance,
            kernel_name=kernel_name,
            **self.code_variables))

        scalar_arg_dtypes.extend(
                (None, self.index_dtype, self.index_dtype))
        if is_first_level:
            scalar_arg_dtypes.append(None)  # interval_results
        if self.is_segmented and is_first_level:
            scalar_arg_dtypes.append(None)  # g_first_segment_start_in_interval
        if store_segment_start_flags:
            scalar_arg_dtypes.append(None)  # g_segment_start_flags

        return _GeneratedScanKernelInfo(
                scan_src=scan_src,
                kernel_name=kernel_name,
                scalar_arg_dtypes=scalar_arg_dtypes,
                wg_size=wg_size,
                k_group_size=k_group_size)

    # }}}

    def __call__(self, *args, **kwargs):
        # {{{ argument processing

        allocator = kwargs.get("allocator")
        n = kwargs.get("size")
        stream = kwargs.get("stream")

        if len(args) != len(self.parsed_args):
            raise TypeError("expected %d arguments, got %d" %
                    (len(self.parsed_args), len(args)))

        first_array = args[self.first_array_idx]
        allocator = allocator or first_array.allocator

        if n is None:
            n, = first_array.shape

        if n == 0:
            return

        data_args = []
        from pycuda.tools import VectorArg
        for arg_descr, arg_val in zip(self.parsed_args, args):
            if isinstance(arg_descr, VectorArg):
                data_args.append(arg_val.gpudata)
            else:
                data_args.append(arg_val)

        # }}}

        l1_info = self.first_level_scan_info
        l2_info = self.second_level_scan_info

        unit_size = l1_info.wg_size * l1_info.k_group_size
        dev = drv.Context.get_device()
        max_intervals = 3*dev.get_attribute(
                 drv.device_attribute.MULTIPROCESSOR_COUNT)

        from pytools import uniform_interval_splitting
        interval_size, num_intervals = uniform_interval_splitting(
                n, unit_size, max_intervals)

        # {{{ allocate some buffers

        interval_results = gpuarray.empty(
                num_intervals, dtype=self.dtype,
                allocator=allocator)

        partial_scan_buffer = gpuarray.empty(
                n, dtype=self.dtype,
                allocator=allocator)

        if self.store_segment_start_flags:
            segment_start_flags = gpuarray.empty(
                    n, dtype=np.bool,
                    allocator=allocator)

        # }}}

        # {{{ first level scan of interval (one interval per block)

        scan1_args = data_args + [
                partial_scan_buffer.gpudata, n, interval_size,
                interval_results.gpudata,
                ]

        if self.is_segmented:
            first_segment_start_in_interval = gpuarray.empty(
                    num_intervals, dtype=self.index_dtype,
                    allocator=allocator)
            scan1_args.append(first_segment_start_in_interval.gpudata)

        if self.store_segment_start_flags:
            scan1_args.append(segment_start_flags.gpudata)

        l1_evt = l1_info.kernel.prepared_async_call(
                (num_intervals, 1), (l1_info.wg_size, 1, 1), stream,
                *scan1_args)

        # }}}

        # {{{ second level scan of per-interval results

        # can scan at most one interval
        assert interval_size >= num_intervals

        scan2_args = data_args + [
                interval_results.gpudata,  # interval_sums
                ]
        if self.is_segmented:
            scan2_args.append(first_segment_start_in_interval.gpudata)
        scan2_args = scan2_args + [
                interval_results.gpudata,  # partial_scan_buffer
                num_intervals, interval_size]

        l2_evt = l2_info.kernel.prepared_async_call(
                (1, 1), (l1_info.wg_size, 1, 1), stream,
                *scan2_args)

        # }}}

        # {{{ update intervals with result of interval scan

        upd_args = data_args + [
                n, interval_size, interval_results.gpudata, partial_scan_buffer.gpudata]
        if self.is_segmented:
            upd_args.append(first_segment_start_in_interval.gpudata)
        if self.store_segment_start_flags:
            upd_args.append(segment_start_flags.gpudata)

        return self.final_update_info.kernel.prepared_async_call(
                (num_intervals, 1),
                (self.final_update_info.update_wg_size, 1, 1), stream,
                *upd_args)

        # }}}

# }}}


# {{{ debug kernel

DEBUG_SCAN_TEMPLATE = SHARED_PREAMBLE + r"""

KERNEL
REQD_WG_SIZE(1, 1, 1)
void ${name_prefix}_debug_scan(
    GLOBAL_MEM scan_type *scan_tmp,
    ${argument_signature},
    const index_type N)
{
    scan_type current = ${neutral};
    scan_type prev;

    for (index_type i = 0; i < N; ++i)
    {
        %for name, arg_name, ife_offset in input_fetch_exprs:
            ${arg_ctypes[arg_name]} ${name};
            %if ife_offset < 0:
                if (i+${ife_offset} >= 0)
                    ${name} = ${arg_name}[i+${ife_offset}];
            %else:
                ${name} = ${arg_name}[i];
            %endif
        %endfor

        scan_type my_val = INPUT_EXPR(i);

        prev = current;
        %if is_segmented:
            bool is_seg_start = IS_SEG_START(i, my_val);
        %endif

        current = SCAN_EXPR(prev, my_val,
            %if is_segmented:
                is_seg_start
            %else:
                false
            %endif
            );
        scan_tmp[i] = current;
    }

    scan_type last_item = scan_tmp[N-1];

    for (index_type i = 0; i < N; ++i)
    {
        scan_type item = scan_tmp[i];
        scan_type prev_item;
        if (i)
            prev_item = scan_tmp[i-1];
        else
            prev_item = ${neutral};

        {
            ${output_statement};
        }
    }
}
"""


class GenericDebugScanKernel(_GenericScanKernelBase):
    def finish_setup(self):
        scan_tpl = _make_template(DEBUG_SCAN_TEMPLATE)
        scan_src = str(scan_tpl.render(
            output_statement=self.output_statement,
            argument_signature=", ".join(
                arg.declarator() for arg in self.parsed_args),
            is_segment_start_expr=self.is_segment_start_expr,
            input_expr=_process_code_for_macro(self.input_expr),
            input_fetch_exprs=self.input_fetch_exprs,
            wg_size=1,
            **self.code_variables))

        scan_prg = SourceModule(scan_src, options=self.options)
        self.kernel = scan_prg.get_function(self.name_prefix+"_debug_scan")
        scalar_arg_dtypes = (
                [None]
                + get_arg_list_scalar_arg_dtypes(self.parsed_args)
                + [self.index_dtype])
        self.kernel.set_scalar_arg_dtypes(scalar_arg_dtypes)

    def __call__(self, *args, **kwargs):
        # {{{ argument processing

        allocator = kwargs.get("allocator")
        n = kwargs.get("size")
        stream = kwargs.get("stream")

        if len(args) != len(self.parsed_args):
            raise TypeError("expected %d arguments, got %d" %
                    (len(self.parsed_args), len(args)))

        first_array = args[self.first_array_idx]
        allocator = allocator or first_array.allocator

        if n is None:
            n, = first_array.shape

<<<<<<< HEAD
        scan_tmp = gpuarray.empty(n, dtype=self.dtype, allocator=allocator)
=======
class _ScanKernelBase(object):
    def __init__(self, dtype,
            scan_expr, neutral=None,
            name_prefix="scan", options=None, preamble="", devices=None):
>>>>>>> 6ea6018d

        data_args = [scan_tmp.gpudata]
        from pycuda.tools import VectorArg
        for arg_descr, arg_val in zip(self.parsed_args, args):
            if isinstance(arg_descr, VectorArg):
                data_args.append(arg_val.gpudata)
            else:
                data_args.append(arg_val)

        # }}}

        return self.kernel.prepared_async_call(
                (1, 1), (1, 1, 1), stream, *(data_args + [n]))


# }}}


# {{{ compatibility interface

class _LegacyScanKernelBase(GenericScanKernel):
    def __init__(self, dtype,
            scan_expr, neutral=None,
            name_prefix="scan", options=[], preamble=""):
        scan_ctype = dtype_to_ctype(dtype)
        GenericScanKernel.__init__(self,
                dtype,
                arguments="%s *input_ary, %s *output_ary" % (
                    scan_ctype, scan_ctype),
                input_expr="input_ary[i]",
                scan_expr=scan_expr,
                neutral=neutral,
                output_statement=self.ary_output_statement,
                options=options, preamble=preamble)

    def __call__(self, input_ary, output_ary=None, allocator=None):
        allocator = allocator or input_ary.allocator

        if output_ary is None:
            output_ary = input_ary

        if isinstance(output_ary, (str, six.text_type)) and output_ary == "new":
            output_ary = gpuarray.empty_like(input_ary, allocator=allocator)

        if input_ary.shape != output_ary.shape:
            raise ValueError("input and output must have the same shape")

        if not input_ary.flags.forc:
            raise RuntimeError("ScanKernel cannot "
                    "deal with non-contiguous arrays")

        n, = input_ary.shape

        if not n:
            return output_ary

        GenericScanKernel.__call__(self,
                input_ary, output_ary, allocator=allocator)

        return output_ary


class InclusiveScanKernel(_LegacyScanKernelBase):
    ary_output_statement = "output_ary[i] = item;"


class ExclusiveScanKernel(_LegacyScanKernelBase):
    ary_output_statement = "output_ary[i] = prev_item;"

# }}}

<|MERGE_RESOLUTION|>--- conflicted
+++ resolved
@@ -922,7 +922,7 @@
             arguments, input_expr, scan_expr, neutral, output_statement,
             is_segment_start_expr=None, input_fetch_exprs=[],
             index_dtype=np.int32,
-            name_prefix="scan", options=[], preamble=""):
+            name_prefix="scan", options=None, preamble=""):
         """
         :arg dtype: the :class:`numpy.dtype` with which the scan will
             be performed. May be a structured type if that type was registered
@@ -1621,14 +1621,7 @@
         if n is None:
             n, = first_array.shape
 
-<<<<<<< HEAD
         scan_tmp = gpuarray.empty(n, dtype=self.dtype, allocator=allocator)
-=======
-class _ScanKernelBase(object):
-    def __init__(self, dtype,
-            scan_expr, neutral=None,
-            name_prefix="scan", options=None, preamble="", devices=None):
->>>>>>> 6ea6018d
 
         data_args = [scan_tmp.gpudata]
         from pycuda.tools import VectorArg
@@ -1652,7 +1645,7 @@
 class _LegacyScanKernelBase(GenericScanKernel):
     def __init__(self, dtype,
             scan_expr, neutral=None,
-            name_prefix="scan", options=[], preamble=""):
+            name_prefix="scan", options=None, preamble=""):
         scan_ctype = dtype_to_ctype(dtype)
         GenericScanKernel.__init__(self,
                 dtype,
