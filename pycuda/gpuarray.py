--- conflicted
+++ resolved
@@ -132,49 +132,6 @@
                 self.gpudata, other.gpudata, result.gpudata,
                 self.mem_size)
 
-<<<<<<< HEAD
-    @property
-    @memoize_method
-    def f_contiguous(self):
-        return self.array.strides == _f_contiguous_strides(
-                self.array.dtype.itemsize, self.array.shape)
-
-    @property
-    @memoize_method
-    def c_contiguous(self):
-        return self.array.strides == _c_contiguous_strides(
-                self.array.dtype.itemsize, self.array.shape)
-
-    @property
-    @memoize_method
-    def forc(self):
-        return self.f_contiguous or self.c_contiguous
-=======
-        return result
-
-    return func
-
->>>>>>> 60d4d7de
-
-
-
-def _make_binary_op(operator):
-    def func(self, other):
-        assert self.shape == other.shape
-
-        if not self.flags.forc or not other.flags.forc:
-            raise RuntimeError("only contiguous arrays may "
-                    "be used as arguments to this operation")
-
-        result = self._new_like_me()
-
-        func = elementwise.get_binary_op_kernel(
-                self.dtype, other.dtype, result.dtype,
-                operator)
-        func.prepared_async_call(self._grid, self._block, None,
-                self.gpudata, other.gpudata, result.gpudata,
-                self.mem_size)
-
         return result
 
     return func
